--- conflicted
+++ resolved
@@ -134,7 +134,6 @@
 	path := unusedDrive(t)
 	errormsg := fmt.Sprintf(`mkdir %s\: The system cannot find the path specified.`, path)
 	checkMkdirAllSubdirs(t, path, false, errormsg)
-<<<<<<< HEAD
 	errormsg1 := fmt.Sprintf(`mkdir \\?\%s\: The system cannot find the path specified.`, path) // pre go1.21.4
 	errormsg2 := fmt.Sprintf(`mkdir \\?\%s: The system cannot find the file specified.`, path)  // go1.21.4 and after
 	checkMkdirAllSubdirs(t, `\\?\`+path, false, errormsg1, errormsg2)
@@ -159,9 +158,6 @@
 		`mkdir \\?\UNC\0.0.0.0\share\: The format of the specified network name is invalid.`,
 	)
 
-=======
-	errormsg = fmt.Sprintf("mkdir \\\\?\\%s\\: The system cannot find the path specified.", path)
-	checkMkdirAllSubdirs(t, `\\?\`+path, false, errormsg)
 }
 
 func TestMkdirMaxPathLength(t *testing.T) {
@@ -173,5 +169,4 @@
 	path := `C:\my\path\my\path\my\path\my\path\my\path\my\path\my\path\my\path\my\path\my\path\my\path\my\path\my\path\my\path\my\path\my\path\my\path\my\path\my\path\my\path\my\path\my\path\my\path\my\path\my\path\my\path\my\path\my\path\my\path\my\path\my\path\my\path\my\path`
 	err := MkdirAll(path, 0777)
 	assert.Error(t, err, "mkdir: Max path length can't exceed 260")
->>>>>>> 1dc85e5f
 }