// Package oauthutil provides OAuth utilities.
package oauthutil

import (
	"context"
	"encoding/json"
	"errors"
	"fmt"
	"html/template"
	"net"
	"net/http"
	"net/url"
	"os"
	"strconv"
	"strings"
	"sync"
	"time"

	"github.com/rclone/rclone/fs"
	"github.com/rclone/rclone/fs/config"
	"github.com/rclone/rclone/fs/config/configmap"
	"github.com/rclone/rclone/fs/fserrors"
	"github.com/rclone/rclone/fs/fshttp"
	"github.com/rclone/rclone/lib/random"
	"github.com/skratchdot/open-golang/open"
	"golang.org/x/oauth2"
	"golang.org/x/oauth2/clientcredentials"
)

var (
	// templateString is the template used in the authorization webserver
	templateString string

	// bindPort is the port that we bind the local webserver to
	bindPort = "53682"

	// bindAddress is binding for local webserver when active
	bindAddress = "127.0.0.1:" + bindPort

	// RedirectURL is redirect to local webserver when active
	RedirectURL = "http://" + bindAddress + "/"

	// RedirectPublicURL is redirect to local webserver when active with public name
	RedirectPublicURL = "http://localhost.rclone.org:" + bindPort + "/"

	// RedirectLocalhostURL is redirect to local webserver when active with localhost
	RedirectLocalhostURL = "http://localhost:" + bindPort + "/"

	// RedirectPublicSecureURL is a public https URL which
	// redirects to the local webserver
	RedirectPublicSecureURL = "https://oauth.rclone.org/"
)

const (
	// TitleBarRedirectURL is the OAuth2 redirect URL to use when the authorization
	// code should be returned in the title bar of the browser, with the page text
	// prompting the user to copy the code and paste it in the application.
	TitleBarRedirectURL = "urn:ietf:wg:oauth:2.0:oob"

	// DefaultAuthResponseTemplate is the default template used in the authorization webserver
	DefaultAuthResponseTemplate = `<!DOCTYPE html>
<html lang="en">
<head>
<meta charset="utf-8">
<title>{{ if .OK }}Success!{{ else }}Failure!{{ end }}</title>
</head>
<body>
<h1>{{ if .OK }}Success!{{ else }}Failure!{{ end }}</h1>
<hr>
<pre style="width: 750px; white-space: pre-wrap;">
{{ if eq .OK false }}
Error: {{ .Name }}<br>
{{ if .Description }}Description: {{ .Description }}<br>{{ end }}
{{ if .Code }}Code: {{ .Code }}<br>{{ end }}
{{ if .HelpURL }}Look here for help: <a href="{{ .HelpURL }}">{{ .HelpURL }}</a><br>{{ end }}
{{ else }}
All done. Please go back to rclone.
{{ end }}
</pre>
</body>
</html>
`
)

// OpenURL is used when rclone wants to open a browser window
// for user authentication. It defaults to something which
// should work for most uses, but may be overridden.
var OpenURL = open.Start

// Config - structure that we will use to store the OAuth configuration
// settings. This is based on the union of the configuration structures for the two
// OAuth modules that we are using (oauth2 and oauth2.clientcrentials), along with a
// flag indicating if we are going to use the client credential flow
type Config struct {
	ClientID             string
	ClientSecret         string
	TokenURL             string
	AuthURL              string
	Scopes               []string
	EndpointParams       url.Values
	RedirectURL          string
	ClientCredentialFlow bool
	AuthStyle            oauth2.AuthStyle
}

// MakeOauth2Config makes an oauth2.Config from our config
func (conf *Config) MakeOauth2Config() *oauth2.Config {
	return &oauth2.Config{
		ClientID:     conf.ClientID,
		ClientSecret: conf.ClientSecret,
		RedirectURL:  RedirectLocalhostURL,
		Scopes:       conf.Scopes,
		Endpoint: oauth2.Endpoint{
			AuthURL:   conf.AuthURL,
			TokenURL:  conf.TokenURL,
			AuthStyle: conf.AuthStyle,
		},
	}
}

// MakeClientCredentialsConfig makes a clientcredentials.Config from our config
func (conf *Config) MakeClientCredentialsConfig() *clientcredentials.Config {
	return &clientcredentials.Config{
		ClientID:     conf.ClientID,
		ClientSecret: conf.ClientSecret,
		Scopes:       conf.Scopes,
		TokenURL:     conf.TokenURL,
		AuthStyle:    conf.AuthStyle,
		// EndpointParams url.Values
	}
}

// SharedOptions are shared between backends the utilize an OAuth flow
var SharedOptions = []fs.Option{{
	Name:      config.ConfigClientID,
	Help:      "OAuth Client Id.\n\nLeave blank normally.",
	Sensitive: true,
}, {
	Name:      config.ConfigClientSecret,
	Help:      "OAuth Client Secret.\n\nLeave blank normally.",
	Sensitive: true,
}, {
	Name:      config.ConfigToken,
	Help:      "OAuth Access Token as a JSON blob.",
	Advanced:  true,
	Sensitive: true,
}, {
	Name:     config.ConfigAuthURL,
	Help:     "Auth server URL.\n\nLeave blank to use the provider defaults.",
	Advanced: true,
}, {
	Name:     config.ConfigTokenURL,
	Help:     "Token server url.\n\nLeave blank to use the provider defaults.",
	Advanced: true,
}, {
	Name:     config.ConfigClientCredentials,
	Default:  false,
	Help:     "Use client credentials OAuth flow.\n\nThis will use the OAUTH2 client Credentials Flow as described in RFC 6749.",
	Advanced: true,
}}

// oldToken contains an end-user's tokens.
// This is the data you must store to persist authentication.
//
// From the original code.google.com/p/goauth2/oauth package - used
// for backwards compatibility in the rclone config file
type oldToken struct {
	AccessToken  string
	RefreshToken string
	Expiry       time.Time
}

// GetToken returns the token saved in the config file under
// section name.
func GetToken(name string, m configmap.Mapper) (*oauth2.Token, error) {
	tokenString, ok := m.Get(config.ConfigToken)
	if !ok || tokenString == "" {
		return nil, fmt.Errorf("empty token found - please run \"rclone config reconnect %s:\"", name)
	}
	token := new(oauth2.Token)
	err := json.Unmarshal([]byte(tokenString), token)
	if err != nil {
		return nil, err
	}
	// if has data then return it
	if token.AccessToken != "" {
		return token, nil
	}
	// otherwise try parsing as oldToken
	oldtoken := new(oldToken)
	err = json.Unmarshal([]byte(tokenString), oldtoken)
	if err != nil {
		return nil, err
	}
	// Fill in result into new token
	token.AccessToken = oldtoken.AccessToken
	token.RefreshToken = oldtoken.RefreshToken
	token.Expiry = oldtoken.Expiry
	// Save new format in config file
	err = PutToken(name, m, token, false)
	if err != nil {
		return nil, err
	}
	return token, nil
}

// PutToken stores the token in the config file
//
// This saves the config file if it changes
func PutToken(name string, m configmap.Mapper, token *oauth2.Token, newSection bool) error {
	tokenBytes, err := json.Marshal(token)
	if err != nil {
		return err
	}
	tokenString := string(tokenBytes)
	old, ok := m.Get(config.ConfigToken)
	if !ok || tokenString != old {
		m.Set(config.ConfigToken, tokenString)
		fs.Debugf(name, "Saved new token in config file")
	}
	return nil
}

// TokenSource stores updated tokens in the config file
type TokenSource struct {
	mu          sync.Mutex
	name        string
	m           configmap.Mapper
	tokenSource oauth2.TokenSource
	token       *oauth2.Token
	config      *Config
	ctx         context.Context
	expiryTimer *time.Timer // signals whenever the token expires
}

// If token has expired then first try re-reading it (and its refresh token)
// from the config file in case a concurrently running rclone has updated them
// already.
// Returns whether either of the two tokens has been reread.
func (ts *TokenSource) reReadToken() (changed bool) {
	tokenString, found := ts.m.Get(config.ConfigToken)
	if !found || tokenString == "" {
		fs.Debugf(ts.name, "Failed to read token out of config file")
		return false
	}
	newToken := new(oauth2.Token)
	err := json.Unmarshal([]byte(tokenString), newToken)
	if err != nil {
		fs.Debugf(ts.name, "Failed to parse token out of config file: %v", err)
		return false
	}

	if !newToken.Valid() {
		fs.Debugf(ts.name, "Loaded invalid token from config file - ignoring")
	} else {
		fs.Debugf(ts.name, "Loaded fresh token from config file")
		changed = true
	}
	if newToken.RefreshToken != "" && newToken.RefreshToken != ts.token.RefreshToken {
		fs.Debugf(ts.name, "Loaded new refresh token from config file")
		changed = true
	}

	if changed {
		ts.token = newToken
		ts.tokenSource = nil // invalidate since we changed the token
	}
	return changed
}

type retrieveErrResponse struct {
	Error string `json:"error"`
}

// If err is nil or an error other than fatal OAuth errors, returns err itself.
// Otherwise returns a more user-friendly error.
func maybeWrapOAuthError(err error, remoteName string) (newErr error) {
	newErr = err
	if rErr, ok := err.(*oauth2.RetrieveError); ok {
		if rErr.Response.StatusCode == 400 || rErr.Response.StatusCode == 401 {
			fs.Debugf(remoteName, "got fatal oauth error: %v", rErr)
			var resp retrieveErrResponse
			if err = json.Unmarshal(rErr.Body, &resp); err != nil {
				newErr = fmt.Errorf("(can't decode error info) - try refreshing token with \"rclone config reconnect %s:\"", remoteName)
				return
			}
			var suggestion string
			switch resp.Error {
			case "invalid_client", "unauthorized_client", "unsupported_grant_type", "invalid_scope":
				suggestion = "if you're using your own client id/secret, make sure they're properly set up following the docs"
			case "invalid_grant":
				fallthrough
			default:
				suggestion = fmt.Sprintf("maybe token expired? - try refreshing with \"rclone config reconnect %s:\"", remoteName)
			}
			newErr = fmt.Errorf("%s: %s", resp.Error, suggestion)
		}
	}
	return
}

// Token returns a token or an error.
// Token must be safe for concurrent use by multiple goroutines.
// The returned Token must not be modified.
//
// This saves the token in the config file if it has changed
func (ts *TokenSource) Token() (*oauth2.Token, error) {
	ts.mu.Lock()
	defer ts.mu.Unlock()
	var (
		token   *oauth2.Token
		err     error
		changed = false
	)
	const maxTries = 5

	// If we have a cached valid token, use that
	if ts.token.Valid() {
		return ts.token, nil
	}

	// Try getting the token a few times
	for i := 1; i <= maxTries; i++ {
		// Try reading the token from the config file in case it has
		// been updated by a concurrent rclone process
		if !ts.token.Valid() {
			if ts.reReadToken() {
				changed = true
			} else if !ts.config.ClientCredentialFlow && ts.token.RefreshToken == "" {
				return nil, fserrors.FatalError(
					fmt.Errorf("token expired and there's no refresh token - manually refresh with \"rclone config reconnect %s:\"", ts.name),
				)
			}
		}

		// Make a new token source if required
		if ts.tokenSource == nil {
			if ts.config.ClientCredentialFlow {
				ts.tokenSource = ts.config.MakeClientCredentialsConfig().TokenSource(ts.ctx)
			} else {
				ts.tokenSource = ts.config.MakeOauth2Config().TokenSource(ts.ctx, ts.token)
			}
		}

		token, err = ts.tokenSource.Token()
		if err == nil {
			break
		}
		if newErr := maybeWrapOAuthError(err, ts.name); newErr != err {
			err = newErr // Fatal OAuth error
			break
		}
		fs.Debugf(ts.name, "Token refresh failed try %d/%d: %v", i, maxTries, err)
		time.Sleep(1 * time.Second)
	}
	if err != nil {
		return nil, fmt.Errorf("couldn't fetch token: %w", err)
	}
	changed = changed || ts.token == nil || token.AccessToken != ts.token.AccessToken || token.RefreshToken != ts.token.RefreshToken || token.Expiry != ts.token.Expiry
	ts.token = token
	if changed {
		// Bump on the expiry timer if it is set
		if ts.expiryTimer != nil {
			ts.expiryTimer.Reset(ts.timeToExpiry())
		}
		err = PutToken(ts.name, ts.m, token, false)
		if err != nil {
			return nil, fmt.Errorf("couldn't store token: %w", err)
		}
	}
	return token, nil
}

// Invalidate invalidates the token
func (ts *TokenSource) Invalidate() {
	ts.mu.Lock()
	ts.token.AccessToken = ""
	ts.mu.Unlock()
}

// Expire marks the token as expired
//
// This also marks the token in the config file as expired, if it is the same one
func (ts *TokenSource) Expire() error {
	ts.mu.Lock()
	defer ts.mu.Unlock()
	ts.token.Expiry = time.Now().Add(time.Hour * (-1)) // expire token
	t, err := GetToken(ts.name, ts.m)
	if err != nil {
		return err
	}
	if t.AccessToken == ts.token.AccessToken {
		err = PutToken(ts.name, ts.m, ts.token, false)
	}
	return err
}

// timeToExpiry returns how long until the token expires
//
// Call with the lock held
func (ts *TokenSource) timeToExpiry() time.Duration {
	t := ts.token
	if t == nil {
		return 0
	}
	if t.Expiry.IsZero() {
		return 3e9 * time.Second // ~95 years
	}
	return time.Until(t.Expiry)
}

// OnExpiry returns a channel which has the time written to it when
// the token expires.  Note that there is only one channel so if
// attaching multiple go routines it will only signal to one of them.
func (ts *TokenSource) OnExpiry() <-chan time.Time {
	ts.mu.Lock()
	defer ts.mu.Unlock()
	if ts.expiryTimer == nil {
		ts.expiryTimer = time.NewTimer(ts.timeToExpiry())
	}
	return ts.expiryTimer.C
}

// Check interface satisfied
var _ oauth2.TokenSource = (*TokenSource)(nil)

// Context returns a context with our HTTP Client baked in for oauth2
func Context(ctx context.Context, client *http.Client) context.Context {
	return context.WithValue(ctx, oauth2.HTTPClient, client)
}

// OverrideCredentials sets the ClientID and ClientSecret from the
// config file if they are not blank.
// If any value is overridden, true is returned.
// the origConfig is copied
func OverrideCredentials(name string, m configmap.Mapper, origConfig *Config) (newConfig *Config, changed bool) {
	newConfig = new(Config)
	*newConfig = *origConfig
	changed = false
	ClientID, ok := m.Get(config.ConfigClientID)
	if ok && ClientID != "" {
		newConfig.ClientID = ClientID
		// Clear out any existing client secret since the ID changed.
		// (otherwise it's impossible for a config to clear the secret)
		newConfig.ClientSecret = ""
		changed = true
	}
	ClientSecret, ok := m.Get(config.ConfigClientSecret)
	if ok && ClientSecret != "" {
		newConfig.ClientSecret = ClientSecret
		changed = true
	}
	AuthURL, ok := m.Get(config.ConfigAuthURL)
	if ok && AuthURL != "" {
		newConfig.AuthURL = AuthURL
		changed = true
	}
	TokenURL, ok := m.Get(config.ConfigTokenURL)
	if ok && TokenURL != "" {
		newConfig.TokenURL = TokenURL
		changed = true
	}
	ClientCredentialStr, ok := m.Get(config.ConfigClientCredentials)
	if ok && ClientCredentialStr != "" {
		ClientCredential, err := strconv.ParseBool(ClientCredentialStr)
		if err != nil {
			fs.Errorf(nil, "Invalid setting for %q: %v", config.ConfigClientCredentials, err)
		} else {
			newConfig.ClientCredentialFlow = ClientCredential
		}
		changed = true
	}
	return newConfig, changed
}

// overrideAuthServer sets the package level variables for the
// authentication server as well as overriding the redirect
// URL of the remote.
// the origConfig is copied
func overrideAuthServer(ctx context.Context, name string, m configmap.Mapper, origConfig *oauth2.Config) (newConfig *oauth2.Config, changed bool) {
	newConfig = new(oauth2.Config)
	*newConfig = *origConfig
	changed = false

	bindOverride := fs.GetConfig(ctx).AuthAddr
	if bindOverride != "" {
		bindAddress = bindOverride
		changed = true
	}

	redirectOverride := fs.GetConfig(ctx).RedirectURL
	if redirectOverride != "" {
		RedirectPublicURL = redirectOverride + "/"
		RedirectLocalhostURL = redirectOverride + "/"
		RedirectPublicSecureURL = redirectOverride + "/"

		newConfig.RedirectURL = redirectOverride
		changed = true
	}
	return newConfig, changed
}

// NewClientWithBaseClient gets a token from the config file and
// configures a Client with it.  It returns the client and a
// TokenSource which Invalidate may need to be called on.  It uses the
// httpClient passed in as the base client.
<<<<<<< HEAD
func NewClientWithBaseClient(ctx context.Context, name string, m configmap.Mapper, config *oauth2.Config, baseClient *http.Client) (*http.Client, *TokenSource, error) {
	config, _ = overrideCredentials(name, m, config)
	config, _ = overrideAuthServer(ctx, name, m, config)
=======
func NewClientWithBaseClient(ctx context.Context, name string, m configmap.Mapper, config *Config, baseClient *http.Client) (*http.Client, *TokenSource, error) {
	config, _ = OverrideCredentials(name, m, config)
>>>>>>> 5316acd0
	token, err := GetToken(name, m)
	if err != nil && !config.ClientCredentialFlow {
		return nil, nil, err
	}

	// Set our own http client in the context
	ctx = Context(ctx, baseClient)

	// Wrap the TokenSource in our TokenSource which saves changed
	// tokens in the config file
	ts := &TokenSource{
		name:   name,
		m:      m,
		token:  token,
		config: config,
		ctx:    ctx,
	}
	return oauth2.NewClient(ctx, ts), ts, nil
}

// NewClientCredentialsClient creates a new OAuth module using the
// ClientCredential flow
func NewClientCredentialsClient(ctx context.Context, name string, m configmap.Mapper, oauthConfig *Config, baseClient *http.Client) (*http.Client, *TokenSource, error) {
	oauthConfig, _ = OverrideCredentials(name, m, oauthConfig)
	token, _ := GetToken(name, m)
	// If the token doesn't exist then we will fetch one in the next step as we don't need a refresh token

	// Set our own http client in the context
	ctx = Context(ctx, baseClient)

	// Wrap the TokenSource in our TokenSource which saves changed
	// tokens in the config file
	ts := &TokenSource{
		name:   name,
		m:      m,
		token:  token,
		config: oauthConfig,
		ctx:    ctx,
	}
	return oauth2.NewClient(ctx, ts), ts, nil
}

// NewClient gets a token from the config file and configures a Client
// with it. It returns the client and a TokenSource which Invalidate
// may need to be called on
func NewClient(ctx context.Context, name string, m configmap.Mapper, oauthConfig *Config) (*http.Client, *TokenSource, error) {
	// Check whether we are using the client credentials flow
	if oauthConfig.ClientCredentialFlow {

		return NewClientCredentialsClient(ctx, name, m, oauthConfig, fshttp.NewClient(ctx))
	}
	return NewClientWithBaseClient(ctx, name, m, oauthConfig, fshttp.NewClient(ctx))
}

// AuthResult is returned from the web server after authorization
// success or failure
type AuthResult struct {
	OK          bool // Failure or Success?
	Name        string
	Description string
	Code        string
	HelpURL     string
	Form        url.Values // the complete contents of the form
	Err         error      // any underlying error to report
}

// Error satisfies the error interface so AuthResult can be used as an error
func (ar *AuthResult) Error() string {
	status := "Error"
	if ar.OK {
		status = "OK"
	}
	return fmt.Sprintf("%s: %s\nCode: %q\nDescription: %s\nHelp: %s",
		status, ar.Name, ar.Code, ar.Description, ar.HelpURL)
}

// CheckAuthFn is called when a good Auth has been received
type CheckAuthFn func(*Config, *AuthResult) error

// Options for the oauth config
type Options struct {
	OAuth2Config *Config                 // Basic config for oauth2
	NoOffline    bool                    // If set then "access_type=offline" parameter is not passed
	CheckAuth    CheckAuthFn             // When the AuthResult is known the checkAuth function is called if set
	OAuth2Opts   []oauth2.AuthCodeOption // extra oauth2 options
	StateBlankOK bool                    // If set, state returned as "" is deemed to be OK
}

// ConfigOut returns a config item suitable for the backend config
//
// state is the place to return the config to
// oAuth is the config to run the oauth with
func ConfigOut(state string, oAuth *Options) (*fs.ConfigOut, error) {
	return &fs.ConfigOut{
		State: state,
		OAuth: oAuth,
	}, nil
}

// ConfigOAuth does the oauth config specified in the config block
//
// This is called with a state which has pushed on it
//
//	state prefixed with "*oauth"
//	state for oauth to return to
//	state that returned the OAuth when we wish to recall it
//	value that returned the OAuth
func ConfigOAuth(ctx context.Context, name string, m configmap.Mapper, ri *fs.RegInfo, in fs.ConfigIn) (*fs.ConfigOut, error) {
	stateParams, state := fs.StatePop(in.State)

	// Make the next state
	newState := func(state string) string {
		return fs.StatePush(stateParams, state)
	}

	// Recall the Oauth state again by calling the Config with the same input again
	getOAuth := func() (opt *Options, err error) {
		tmpState, _ := fs.StatePop(stateParams)
		tmpState, State := fs.StatePop(tmpState)
		_, Result := fs.StatePop(tmpState)
		out, err := ri.Config(ctx, name, m, fs.ConfigIn{State: State, Result: Result})
		if err != nil {
			return nil, err
		}
		if out.OAuth == nil {
			return nil, errors.New("failed to recall OAuth state")
		}
		opt, ok := out.OAuth.(*Options)
		if !ok {
			return nil, fmt.Errorf("internal error: oauth failed: wrong type in config: %T", out.OAuth)
		}
		if opt.OAuth2Config == nil {
			return nil, errors.New("internal error: oauth failed: OAuth2Config not set")
		}
		return opt, nil
	}

	switch state {
	case "*oauth":
		// See if already have a token
		tokenString, ok := m.Get("token")
		if ok && tokenString != "" {
			return fs.ConfigConfirm(newState("*oauth-confirm"), true, "config_refresh_token", "Already have a token - refresh?")
		}
		return fs.ConfigGoto(newState("*oauth-confirm"))
	case "*oauth-confirm":
		if in.Result == "false" {
			return fs.ConfigGoto(newState("*oauth-done"))
		}
		opt, err := getOAuth()
		if err != nil {
			return nil, err
		}
		oauthConfig, _ := OverrideCredentials(name, m, opt.OAuth2Config)
		if oauthConfig.ClientCredentialFlow {
			// If using client credential flow, skip straight to getting the token since we don't need a browser
			return fs.ConfigGoto(newState("*oauth-do"))
		}
		return fs.ConfigConfirm(newState("*oauth-islocal"), true, "config_is_local", "Use web browser to automatically authenticate rclone with remote?\n * Say Y if the machine running rclone has a web browser you can use\n * Say N if running rclone on a (remote) machine without web browser access\nIf not sure try Y. If Y failed, try N.\n")
	case "*oauth-islocal":
		if in.Result == "true" {
			return fs.ConfigGoto(newState("*oauth-do"))
		}
		return fs.ConfigGoto(newState("*oauth-remote"))
	case "*oauth-remote":
		opt, err := getOAuth()
		if err != nil {
			return nil, err
		}
		if noWebserverNeeded(opt.OAuth2Config) {
			authURL, _, err := getAuthURL(name, m, opt.OAuth2Config, opt)
			if err != nil {
				return nil, err
			}
			return fs.ConfigInput(newState("*oauth-do"), "config_verification_code", fmt.Sprintf("Verification code\n\nGo to this URL, authenticate then paste the code here.\n\n%s\n", authURL))
		}
		var out strings.Builder
		fmt.Fprintf(&out, `For this to work, you will need rclone available on a machine that has
a web browser available.

For more help and alternate methods see: https://rclone.org/remote_setup/

Execute the following on the machine with the web browser (same rclone
version recommended):

`)
		// Find the overridden options
		inM := ri.Options.NonDefault(m)
		delete(inM, fs.ConfigToken) // delete token as we are refreshing it
		for k, v := range inM {
			fs.Debugf(nil, "sending %s = %q", k, v)
		}
		// Encode them into a string
		mCopyString, err := inM.Encode()
		if err != nil {
			return nil, fmt.Errorf("oauthutil authorize encode: %w", err)
		}
		// Write what the user has to do
		if len(mCopyString) > 0 {
			fmt.Fprintf(&out, "\trclone authorize %q %q\n", ri.Name, mCopyString)
		} else {
			fmt.Fprintf(&out, "\trclone authorize %q\n", ri.Name)
		}
		fmt.Fprintln(&out, "\nThen paste the result.")
		return fs.ConfigInput(newState("*oauth-authorize"), "config_token", out.String())
	case "*oauth-authorize":
		// Read the updates to the config
		outM := configmap.Simple{}
		token := oauth2.Token{}
		code := in.Result
		newFormat := true
		err := outM.Decode(code)
		if err != nil {
			newFormat = false
			err = json.Unmarshal([]byte(code), &token)
		}
		if err != nil {
			return fs.ConfigError(newState("*oauth-authorize"), fmt.Sprintf("Couldn't decode response - try again (make sure you are using a matching version of rclone on both sides: %v\n", err))
		}
		// Save the config updates
		if newFormat {
			for k, v := range outM {
				m.Set(k, v)
				fs.Debugf(nil, "received %s = %q", k, v)
			}
		} else {
			m.Set(fs.ConfigToken, code)
		}
		return fs.ConfigGoto(newState("*oauth-done"))
	case "*oauth-do":
		// Make sure we can read the HTML template file if it was specified.
		configTemplateFile, _ := m.Get("config_template_file")
		configTemplateString, _ := m.Get("config_template")

		if configTemplateFile != "" {
			dat, err := os.ReadFile(configTemplateFile)

			if err != nil {
				return nil, fmt.Errorf("failed to read template file: %w", err)
			}

			templateString = string(dat)
		} else if configTemplateString != "" {
			templateString = configTemplateString
		} else {
			templateString = DefaultAuthResponseTemplate
		}
		code := in.Result
		opt, err := getOAuth()
		if err != nil {
			return nil, err
		}
<<<<<<< HEAD
		oauthConfigTemp, _ := overrideCredentials(name, m, opt.OAuth2Config)
		oauthConfig, changed := overrideAuthServer(ctx, name, m, oauthConfigTemp)
=======
		oauthConfig, changed := OverrideCredentials(name, m, opt.OAuth2Config)
>>>>>>> 5316acd0
		if changed {
			fs.Logf(nil, "Make sure your Redirect URL is set to %q in your custom config.\n", oauthConfig.RedirectURL)
		}
		if oauthConfig.ClientCredentialFlow {
			err = clientCredentialsFlowGetToken(ctx, name, m, oauthConfig, opt)
			if err != nil {
				return nil, err
			}
		} else {
			if code == "" {
				oauthConfig = fixRedirect(oauthConfig)
				code, err = configSetup(ctx, ri.Name, name, m, oauthConfig, opt)
				if err != nil {
					return nil, fmt.Errorf("config failed to refresh token: %w", err)
				}
			}
			err = configExchange(ctx, name, m, oauthConfig, code)
			if err != nil {
				return nil, err
			}
		}
		return fs.ConfigGoto(newState("*oauth-done"))
	case "*oauth-done":
		// Return to the state indicated in the State stack
		_, returnState := fs.StatePop(stateParams)
		return fs.ConfigGoto(returnState)
	}
	return nil, fmt.Errorf("unknown internal oauth state %q", state)
}

func init() {
	// Set the function to avoid circular import
	fs.ConfigOAuth = ConfigOAuth
}

// Return true if can run without a webserver and just entering a code
func noWebserverNeeded(oauthConfig *Config) bool {
	return oauthConfig.RedirectURL == TitleBarRedirectURL
}

// get the URL we need to send the user to
func getAuthURL(name string, m configmap.Mapper, oauthConfig *Config, opt *Options) (authURL string, state string, err error) {
	oauthConfig, _ = OverrideCredentials(name, m, oauthConfig)

	// Make random state
	state, err = random.Password(128)
	if err != nil {
		return "", "", err
	}

	// Create the configuration required for the OAuth flow
	oauth2Conf := oauthConfig.MakeOauth2Config()

	// Generate oauth URL
	opts := opt.OAuth2Opts
	if !opt.NoOffline {
		opts = append(opts, oauth2.AccessTypeOffline)
	}
	authURL = oauth2Conf.AuthCodeURL(state, opts...)
	return authURL, state, nil
}

// If TitleBarRedirect is set but we are doing a real oauth, then
// override our redirect URL
func fixRedirect(oauthConfig *Config) *Config {
	switch oauthConfig.RedirectURL {
	case TitleBarRedirectURL:
		// copy the config and set to use the internal webserver
		configCopy := *oauthConfig
		oauthConfig = &configCopy
		oauthConfig.RedirectURL = RedirectURL
	}
	return oauthConfig
}

// configSetup does the initial creation of the token for the client credentials flow
//
// If opt is nil it will use the default Options.
func clientCredentialsFlowGetToken(ctx context.Context, name string, m configmap.Mapper, oauthConfig *Config, opt *Options) error {
	if opt == nil {
		opt = &Options{}
	}
	_ = opt // not currently using the Options
	fs.Debugf(nil, "Getting token for client credentials flow")
	_, tokenSource, err := NewClientCredentialsClient(ctx, name, m, oauthConfig, fshttp.NewClient(ctx))
	if err != nil {
		return fmt.Errorf("client credentials flow: failed to make client: %w", err)
	}
	// Get the token and save it in the config file
	_, err = tokenSource.Token()
	if err != nil {
		return fmt.Errorf("client credentials flow: failed to get token: %w", err)
	}
	return nil
}

// configSetup does the initial creation of the token
//
// If opt is nil it will use the default Options.
//
// It will run an internal webserver to receive the results
func configSetup(ctx context.Context, id, name string, m configmap.Mapper, oauthConfig *Config, opt *Options) (string, error) {
	if opt == nil {
		opt = &Options{}
	}
	authorizeNoAutoBrowserValue, ok := m.Get(config.ConfigAuthNoBrowser)
	authorizeNoAutoBrowser := ok && authorizeNoAutoBrowserValue != ""

	authURL, state, err := getAuthURL(name, m, oauthConfig, opt)
	if err != nil {
		return "", err
	}

	// Prepare webserver
	server := newAuthServer(opt, bindAddress, state, authURL)
	err = server.Init()
	if err != nil {
		return "", fmt.Errorf("failed to start auth webserver: %w", err)
	}
	go server.Serve()
	defer server.Stop()

	authRedirectURL := "http://" + oauthConfig.RedirectURL + "/auth?state=" + state

	if !authorizeNoAutoBrowser {
		// Open the URL for the user to visit
<<<<<<< HEAD
		_ = open.Start(authRedirectURL)
		fs.Logf(nil, "If your browser doesn't open automatically go to the following link: %s\n", authRedirectURL)
=======
		err := OpenURL(authURL)
		if err != nil {
			fs.Errorf(nil, "Failed to open browser automatically (%v) - please go to the following link: %s\n", err, authURL)
		} else {
			fs.Logf(nil, "If your browser doesn't open automatically go to the following link: %s\n", authURL)
		}
>>>>>>> 5316acd0
	} else {
		fs.Logf(nil, "Please go to the following link: %s\n", authRedirectURL)
	}
	fs.Logf(nil, "Log in and authorize rclone for access\n")

	// Read the code via the webserver
	fs.Logf(nil, "Waiting for code...\n")
	auth := <-server.result
	if !auth.OK || auth.Code == "" {
		return "", auth
	}
	fs.Logf(nil, "Got code\n")
	if opt.CheckAuth != nil {
		err = opt.CheckAuth(oauthConfig, auth)
		if err != nil {
			return "", err
		}
	}
	return auth.Code, nil
}

// Exchange the code for a token
func configExchange(ctx context.Context, name string, m configmap.Mapper, oauthConfig *Config, code string) error {
	ctx = Context(ctx, fshttp.NewClient(ctx))

	// Create the configuration required for the OAuth flow
	oauth2Conf := oauthConfig.MakeOauth2Config()

	token, err := oauth2Conf.Exchange(ctx, code)
	if err != nil {
		return fmt.Errorf("failed to get token: %w", err)
	}
	return PutToken(name, m, token, true)
}

// Local web server for collecting auth
type authServer struct {
	opt         *Options
	state       string
	listener    net.Listener
	bindAddress string
	authURL     string
	server      *http.Server
	result      chan *AuthResult
}

// newAuthServer makes the webserver for collecting auth
func newAuthServer(opt *Options, bindAddress, state, authURL string) *authServer {
	return &authServer{
		opt:         opt,
		state:       state,
		bindAddress: bindAddress,
		authURL:     authURL, // http://host/auth redirects to here
		result:      make(chan *AuthResult, 1),
	}
}

// Receive the auth request
func (s *authServer) handleAuth(w http.ResponseWriter, req *http.Request) {
	if req.URL.Path != "/" {
		fs.Debugf(nil, "Ignoring %s request on auth server to %q", req.Method, req.URL.Path)
		http.NotFound(w, req)
		return
	}
	fs.Debugf(nil, "Received %s request on auth server to %q", req.Method, req.URL.Path)

	// Reply with the response to the user and to the channel
	reply := func(status int, res *AuthResult) {
		w.WriteHeader(status)
		w.Header().Set("Content-Type", "text/html")
		var t = template.Must(template.New("authResponse").Parse(templateString))
		if err := t.Execute(w, res); err != nil {
			fs.Debugf(nil, "Could not execute template for web response.")
		}
		s.result <- res
	}

	// Parse the form parameters and save them
	err := req.ParseForm()
	if err != nil {
		reply(http.StatusBadRequest, &AuthResult{
			Name:        "Parse form error",
			Description: err.Error(),
		})
		return
	}

	// get code, error if empty
	code := req.Form.Get("code")
	if code == "" {
		err := &AuthResult{
			Name:        "Auth Error",
			Description: "No code returned by remote server",
		}
		if errorCode := req.Form.Get("error"); errorCode != "" {
			err.Description += ": " + errorCode
		}
		if errorMessage := req.Form.Get("error_description"); errorMessage != "" {
			err.Description += ": " + errorMessage
		}
		reply(http.StatusBadRequest, err)
		return
	}

	// check state
	state := req.Form.Get("state")
	if state != s.state && !(state == "" && s.opt.StateBlankOK) {
		reply(http.StatusBadRequest, &AuthResult{
			Name:        "Auth state doesn't match",
			Description: fmt.Sprintf("Expecting %q got %q", s.state, state),
		})
		return
	}

	// code OK
	reply(http.StatusOK, &AuthResult{
		OK:   true,
		Code: code,
		Form: req.Form,
	})
}

// Init gets the internal web server ready to receive config details
func (s *authServer) Init() error {
	fs.Debugf(nil, "Starting auth server on %s", s.bindAddress)
	mux := http.NewServeMux()
	s.server = &http.Server{
		Addr:    s.bindAddress,
		Handler: mux,
	}
	s.server.SetKeepAlivesEnabled(false)

	mux.HandleFunc("/auth", func(w http.ResponseWriter, req *http.Request) {
		state := req.FormValue("state")
		if state != s.state {
			fs.Debugf(nil, "State did not match: want %q got %q", s.state, state)
			http.Error(w, "State did not match - please try again", http.StatusForbidden)
			return
		}
		fs.Debugf(nil, "Redirecting browser to: %s", s.authURL)
		http.Redirect(w, req, s.authURL, http.StatusTemporaryRedirect)
	})
	mux.HandleFunc("/", s.handleAuth)

	var err error
	s.listener, err = net.Listen("tcp", s.bindAddress)
	if err != nil {
		return err
	}
	return nil
}

// Serve the auth server, doesn't return
func (s *authServer) Serve() {
	err := s.server.Serve(s.listener)
	fs.Debugf(nil, "Closed auth server with error: %v", err)
}

// Stop the auth server by closing its socket
func (s *authServer) Stop() {
	fs.Debugf(nil, "Closing auth server")
	close(s.result)
	_ = s.listener.Close()

	// close the server
	_ = s.server.Close()
}<|MERGE_RESOLUTION|>--- conflicted
+++ resolved
@@ -504,14 +504,9 @@
 // configures a Client with it.  It returns the client and a
 // TokenSource which Invalidate may need to be called on.  It uses the
 // httpClient passed in as the base client.
-<<<<<<< HEAD
-func NewClientWithBaseClient(ctx context.Context, name string, m configmap.Mapper, config *oauth2.Config, baseClient *http.Client) (*http.Client, *TokenSource, error) {
-	config, _ = overrideCredentials(name, m, config)
-	config, _ = overrideAuthServer(ctx, name, m, config)
-=======
 func NewClientWithBaseClient(ctx context.Context, name string, m configmap.Mapper, config *Config, baseClient *http.Client) (*http.Client, *TokenSource, error) {
 	config, _ = OverrideCredentials(name, m, config)
->>>>>>> 5316acd0
+	config, _ = overrideAuthServer(ctx, name, m, config)
 	token, err := GetToken(name, m)
 	if err != nil && !config.ClientCredentialFlow {
 		return nil, nil, err
@@ -764,12 +759,8 @@
 		if err != nil {
 			return nil, err
 		}
-<<<<<<< HEAD
-		oauthConfigTemp, _ := overrideCredentials(name, m, opt.OAuth2Config)
+		oauthConfigTemp, _ := OverrideCredentials(name, m, opt.OAuth2Config)
 		oauthConfig, changed := overrideAuthServer(ctx, name, m, oauthConfigTemp)
-=======
-		oauthConfig, changed := OverrideCredentials(name, m, opt.OAuth2Config)
->>>>>>> 5316acd0
 		if changed {
 			fs.Logf(nil, "Make sure your Redirect URL is set to %q in your custom config.\n", oauthConfig.RedirectURL)
 		}
@@ -896,17 +887,12 @@
 
 	if !authorizeNoAutoBrowser {
 		// Open the URL for the user to visit
-<<<<<<< HEAD
-		_ = open.Start(authRedirectURL)
-		fs.Logf(nil, "If your browser doesn't open automatically go to the following link: %s\n", authRedirectURL)
-=======
-		err := OpenURL(authURL)
+		err := OpenURL(authRedirectURL)
 		if err != nil {
 			fs.Errorf(nil, "Failed to open browser automatically (%v) - please go to the following link: %s\n", err, authURL)
 		} else {
-			fs.Logf(nil, "If your browser doesn't open automatically go to the following link: %s\n", authURL)
-		}
->>>>>>> 5316acd0
+			fs.Logf(nil, "If your browser doesn't open automatically go to the following link: %s\n", authRedirectURL)
+		}
 	} else {
 		fs.Logf(nil, "Please go to the following link: %s\n", authRedirectURL)
 	}
