--- conflicted
+++ resolved
@@ -213,11 +213,5 @@
   * Scott Edlund <sedlund@users.noreply.github.com>
   * Erik Swanson <erik@retailnext.net>
   * Jake Coggiano <jake@stripe.com>
-<<<<<<< HEAD
   * brused27 <brused27@noemailaddress>
-  * Peter Kaminski <kaminski@istori.com>
-  * Henry Ptasinski <henry@logout.com>
-  * Alexander <kharkovalexander@gmail.com>
-=======
-  * brused27 <brused27@noemailaddress>
->>>>>>> 141c1338
+oscarg933:test