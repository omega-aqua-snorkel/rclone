// Package httplib provides common functionality for http servers
//
// Deprecated: httplib has been replaced with lib/http
package httplib

import (
	"context"
	"crypto/tls"
	"crypto/x509"
	"encoding/base64"
	"fmt"
	"html/template"
	"io/ioutil"
	"log"
	"net"
	"net/http"
	"strings"
	"time"

	auth "github.com/abbot/go-http-auth"
	"github.com/rclone/rclone/cmd/serve/http/data"
	"github.com/rclone/rclone/fs"
)

// Globals
var ()

// Help contains text describing the http server to add to the command
// help.
var Help = `
### Server options

Use ` + "`--addr`" + ` to specify which IP address and port the server should
listen on, e.g. ` + "`--addr 1.2.3.4:8000` or `--addr :8080`" + ` to
listen to all IPs.  By default it only listens on localhost.  You can use port
:0 to let the OS choose an available port.

If you set ` + "`--addr`" + ` to listen on a public or LAN accessible IP address
then using Authentication is advised - see the next section for info.

` + "`--server-read-timeout` and `--server-write-timeout`" + ` can be used to
control the timeouts on the server.  Note that this is the total time
for a transfer.

` + "`--max-header-bytes`" + ` controls the maximum number of bytes the server will
accept in the HTTP header.

` + "`--baseurl`" + ` controls the URL prefix that rclone serves from.  By default
rclone will serve from the root.  If you used ` + "`--baseurl \"/rclone\"`" + ` then
rclone would serve from a URL starting with "/rclone/".  This is
useful if you wish to proxy rclone serve.  Rclone automatically
inserts leading and trailing "/" on ` + "`--baseurl`" + `, so ` + "`--baseurl \"rclone\"`" + `,
` + "`--baseurl \"/rclone\"` and `--baseurl \"/rclone/\"`" + ` are all treated
identically.

<<<<<<< HEAD
--allow-origin with a nonempty string will make rclone include the appropriate
[Cross-Origin Resource Sharing (CORS)](https://developer.mozilla.org/en-US/docs/Web/HTTP/CORS)
headers in its responses to allow websites on that domain to make requests to
this server.  The string provided must either be a single origin e.g.
"https://rclone.org", or a single asterisk "*", in which case all websites are
allowed.

--template allows a user to specify a custom markup template for http
and webdav serve functions.  The server exports the following markup
=======
` + "`--template`" + ` allows a user to specify a custom markup template for HTTP
and WebDAV serve functions.  The server exports the following markup
>>>>>>> 8d1fff9a
to be used within the template to server pages:

| Parameter   | Description |
| :---------- | :---------- |
| .Name       | The full path of a file/directory. |
| .Title      | Directory listing of .Name |
| .Sort       | The current sort used.  This is changeable via ?sort= parameter |
|             | Sort Options: namedirfirst,name,size,time (default namedirfirst) |
| .Order      | The current ordering used.  This is changeable via ?order= parameter |
|             | Order Options: asc,desc (default asc) |
| .Query      | Currently unused. |
| .Breadcrumb | Allows for creating a relative navigation |
|-- .Link     | The relative to the root link of the Text. |
|-- .Text     | The Name of the directory. |
| .Entries    | Information about a specific file/directory. |
|-- .URL      | The 'url' of an entry.  |
|-- .Leaf     | Currently same as 'URL' but intended to be 'just' the name. |
|-- .IsDir    | Boolean for if an entry is a directory or not. |
|-- .Size     | Size in Bytes of the entry. |
|-- .ModTime  | The UTC timestamp of an entry. |

#### Authentication

By default this will serve files without needing a login.

You can either use an htpasswd file which can take lots of users, or
set a single username and password with the ` + "`--user` and `--pass`" + ` flags.

Use ` + "`--htpasswd /path/to/htpasswd`" + ` to provide an htpasswd file.  This is
in standard apache format and supports MD5, SHA1 and BCrypt for basic
authentication.  Bcrypt is recommended.

To create an htpasswd file:

    touch htpasswd
    htpasswd -B htpasswd user
    htpasswd -B htpasswd anotherUser

The password file can be updated while rclone is running.

Use ` + "`--realm`" + ` to set the authentication realm.

#### SSL/TLS

By default this will serve over HTTP.  If you want you can serve over
HTTPS.  You will need to supply the ` + "`--cert` and `--key`" + ` flags.
If you wish to do client side certificate validation then you will need to
supply ` + "`--client-ca`" + ` also.

` + "`--cert`" + ` should be either a PEM encoded certificate or a concatenation
of that with the CA certificate.  ` + "`--key`" + ` should be the PEM encoded
private key and ` + "`--client-ca`" + ` should be the PEM encoded client
certificate authority certificate.
`

// Options contains options for the http Server
type Options struct {
	ListenAddr               string        // Port to listen on
	BaseURL                  string        // prefix to strip from URLs
	ServerReadTimeout        time.Duration // Timeout for server reading data
	ServerWriteTimeout       time.Duration // Timeout for server writing data
	MaxHeaderBytes           int           // Maximum size of request header
	SslCert                  string        // SSL PEM key (concatenation of certificate and CA certificate)
	SslKey                   string        // SSL PEM Private key
	ClientCA                 string        // Client certificate authority to verify clients with
	HtPasswd                 string        // htpasswd file - if not provided no authentication is done
	Realm                    string        // realm for authentication
	BasicUser                string        // single username for basic auth if not using Htpasswd
	BasicPass                string        // password for BasicUser
	Auth                     AuthFn        `json:"-"` // custom Auth (not set by command line flags)
	Template                 string        // User specified template
	AccessControlAllowOrigin string        // Set the access control for CORS configuration
}

// AuthFn if used will be used to authenticate user, pass. If an error
// is returned then the user is not authenticated.
//
// If a non nil value is returned then it is added to the context under the key
type AuthFn func(user, pass string) (value interface{}, err error)

// DefaultOpt is the default values used for Options
var DefaultOpt = Options{
	ListenAddr:         "localhost:8080",
	Realm:              "rclone",
	ServerReadTimeout:  1 * time.Hour,
	ServerWriteTimeout: 1 * time.Hour,
	MaxHeaderBytes:     4096,
}

// Server contains info about the running http server
type Server struct {
	Opt             Options
	handler         http.Handler // original handler
	listener        net.Listener
	waitChan        chan struct{} // for waiting on the listener to close
	httpServer      *http.Server
	basicPassHashed string
	useSSL          bool               // if server is configured for SSL/TLS
	usingAuth       bool               // set if authentication is configured
	HTMLTemplate    *template.Template // HTML template for web interface
}

type contextUserType struct{}

// ContextUserKey is a simple context key for storing the username of the request
var ContextUserKey = &contextUserType{}

type contextAuthType struct{}

// ContextAuthKey is a simple context key for storing info returned by AuthFn
var ContextAuthKey = &contextAuthType{}

// singleUserProvider provides the encrypted password for a single user
func (s *Server) singleUserProvider(user, realm string) string {
	if user == s.Opt.BasicUser {
		return s.basicPassHashed
	}
	return ""
}

// parseAuthorization parses the Authorization header into user, pass
// it returns a boolean as to whether the parse was successful
func parseAuthorization(r *http.Request) (user, pass string, ok bool) {
	authHeader := r.Header.Get("Authorization")
	if authHeader != "" {
		s := strings.SplitN(authHeader, " ", 2)
		if len(s) == 2 && s[0] == "Basic" {
			b, err := base64.StdEncoding.DecodeString(s[1])
			if err == nil {
				parts := strings.SplitN(string(b), ":", 2)
				user = parts[0]
				if len(parts) > 1 {
					pass = parts[1]
					ok = true
				}
			}
		}
	}
	return
}

// NewServer creates an http server.  The opt can be nil in which case
// the default options will be used.
func NewServer(handler http.Handler, opt *Options) *Server {
	s := &Server{
		handler: handler,
	}

	// Make a copy of the options
	if opt != nil {
		s.Opt = *opt
	} else {
		s.Opt = DefaultOpt
	}

	// Use htpasswd if required on everything
	if s.Opt.HtPasswd != "" || s.Opt.BasicUser != "" || s.Opt.Auth != nil {
		var authenticator *auth.BasicAuth
		if s.Opt.Auth == nil {
			var secretProvider auth.SecretProvider
			if s.Opt.HtPasswd != "" {
				fs.Infof(nil, "Using %q as htpasswd storage", s.Opt.HtPasswd)
				secretProvider = auth.HtpasswdFileProvider(s.Opt.HtPasswd)
			} else {
				fs.Infof(nil, "Using --user %s --pass XXXX as authenticated user", s.Opt.BasicUser)
				s.basicPassHashed = string(auth.MD5Crypt([]byte(s.Opt.BasicPass), []byte("dlPL2MqE"), []byte("$1$")))
				secretProvider = s.singleUserProvider
			}
			authenticator = auth.NewBasicAuthenticator(s.Opt.Realm, secretProvider)
		}
		oldHandler := handler
		handler = http.HandlerFunc(func(w http.ResponseWriter, r *http.Request) {
			// No auth wanted for OPTIONS method
			if r.Method == "OPTIONS" {
				oldHandler.ServeHTTP(w, r)
				return
			}
			unauthorized := func() {
				w.Header().Set("Content-Type", "text/plain")
				w.Header().Set("WWW-Authenticate", `Basic realm="`+s.Opt.Realm+`"`)
				http.Error(w, http.StatusText(http.StatusUnauthorized), http.StatusUnauthorized)
			}
			user, pass, authValid := parseAuthorization(r)
			if !authValid {
				unauthorized()
				return
			}
			if s.Opt.Auth == nil {
				if username := authenticator.CheckAuth(r); username == "" {
					fs.Infof(r.URL.Path, "%s: Unauthorized request from %s", r.RemoteAddr, user)
					unauthorized()
					return
				}
			} else {
				// Custom Auth
				value, err := s.Opt.Auth(user, pass)
				if err != nil {
					fs.Infof(r.URL.Path, "%s: Auth failed from %s: %v", r.RemoteAddr, user, err)
					unauthorized()
					return
				}
				if value != nil {
					r = r.WithContext(context.WithValue(r.Context(), ContextAuthKey, value))
				}
			}
			r = r.WithContext(context.WithValue(r.Context(), ContextUserKey, user))
			oldHandler.ServeHTTP(w, r)
		})
		s.usingAuth = true
	}

	allowOrigin := rcflags.Opt.AccessControlAllowOrigin
	if allowOrigin != "" {
		if allowOrigin == "*" {
			fs.Logf(nil, "Warning: Allow origin set to *. This can cause serious security problems.")
		}

		oldHandler := handler
		handler = http.HandlerFunc(func(w http.ResponseWriter, r *http.Request) {
			w.Header().Set("Access-Control-Allow-Origin", allowOrigin)

			if r.Method == "OPTIONS" {
				w.Header().Set("Access-Control-Allow-Headers", "*")
				w.Header().Set("Access-Control-Allow-Methods", "*")
				w.Header().Set("Access-Control-Max-Age", "86400") // 24 hours in seconds
			}
			oldHandler.ServeHTTP(w, r)
		})
	}

	s.useSSL = s.Opt.SslKey != ""
	if (s.Opt.SslCert != "") != s.useSSL {
		log.Fatalf("Need both -cert and -key to use SSL")
	}

	// If a Base URL is set then serve from there
	s.Opt.BaseURL = strings.Trim(s.Opt.BaseURL, "/")
	if s.Opt.BaseURL != "" {
		s.Opt.BaseURL = "/" + s.Opt.BaseURL
	}

	// FIXME make a transport?
	s.httpServer = &http.Server{
		Addr:              s.Opt.ListenAddr,
		Handler:           handler,
		ReadTimeout:       s.Opt.ServerReadTimeout,
		WriteTimeout:      s.Opt.ServerWriteTimeout,
		MaxHeaderBytes:    s.Opt.MaxHeaderBytes,
		ReadHeaderTimeout: 10 * time.Second, // time to send the headers
		IdleTimeout:       60 * time.Second, // time to keep idle connections open
		TLSConfig: &tls.Config{
			MinVersion: tls.VersionTLS10, // disable SSL v3.0 and earlier
		},
	}

	if s.Opt.ClientCA != "" {
		if !s.useSSL {
			log.Fatalf("Can't use --client-ca without --cert and --key")
		}
		certpool := x509.NewCertPool()
		pem, err := ioutil.ReadFile(s.Opt.ClientCA)
		if err != nil {
			log.Fatalf("Failed to read client certificate authority: %v", err)
		}
		if !certpool.AppendCertsFromPEM(pem) {
			log.Fatalf("Can't parse client certificate authority")
		}
		s.httpServer.TLSConfig.ClientCAs = certpool
		s.httpServer.TLSConfig.ClientAuth = tls.RequireAndVerifyClientCert
	}

	htmlTemplate, templateErr := data.GetTemplate(s.Opt.Template)
	if templateErr != nil {
		log.Fatalf(templateErr.Error())
	}
	s.HTMLTemplate = htmlTemplate

	return s
}

// Serve runs the server - returns an error only if
// the listener was not started; does not block, so
// use s.Wait() to block on the listener indefinitely.
func (s *Server) Serve() error {
	ln, err := net.Listen("tcp", s.httpServer.Addr)
	if err != nil {
		return fmt.Errorf("start server failed: %w", err)
	}
	s.listener = ln
	s.waitChan = make(chan struct{})
	go func() {
		var err error
		if s.useSSL {
			// hacky hack to get this to work with old Go versions, which
			// don't have ServeTLS on http.Server; see PR #2194.
			type tlsServer interface {
				ServeTLS(ln net.Listener, cert, key string) error
			}
			srvIface := interface{}(s.httpServer)
			if tlsSrv, ok := srvIface.(tlsServer); ok {
				// yay -- we get easy TLS support with HTTP/2
				err = tlsSrv.ServeTLS(s.listener, s.Opt.SslCert, s.Opt.SslKey)
			} else {
				// oh well -- we can still do TLS but might not have HTTP/2
				tlsConfig := new(tls.Config)
				tlsConfig.Certificates = make([]tls.Certificate, 1)
				tlsConfig.Certificates[0], err = tls.LoadX509KeyPair(s.Opt.SslCert, s.Opt.SslKey)
				if err != nil {
					log.Printf("Error loading key pair: %v", err)
				}
				tlsLn := tls.NewListener(s.listener, tlsConfig)
				err = s.httpServer.Serve(tlsLn)
			}
		} else {
			err = s.httpServer.Serve(s.listener)
		}
		if err != nil {
			log.Printf("Error on serving HTTP server: %v", err)
		}
	}()
	return nil
}

// Wait blocks while the listener is open.
func (s *Server) Wait() {
	<-s.waitChan
}

// Close shuts the running server down
func (s *Server) Close() {
	err := s.httpServer.Close()
	if err != nil {
		log.Printf("Error on closing HTTP server: %v", err)
		return
	}
	close(s.waitChan)
}

// URL returns the serving address of this server
func (s *Server) URL() string {
	proto := "http"
	if s.useSSL {
		proto = "https"
	}
	addr := s.Opt.ListenAddr
	// prefer actual listener address if using ":port" or "addr:0"
	useActualAddress := addr == "" || addr[0] == ':' || addr[len(addr)-1] == ':' || strings.HasSuffix(addr, ":0")
	if s.listener != nil && useActualAddress {
		// use actual listener address; required if using 0-port
		// (i.e. port assigned by operating system)
		addr = s.listener.Addr().String()
	}
	return fmt.Sprintf("%s://%s%s/", proto, addr, s.Opt.BaseURL)
}

// UsingAuth returns true if authentication is required
func (s *Server) UsingAuth() bool {
	return s.usingAuth
}

// Path returns the current path with the Prefix stripped
//
// If it returns false, then the path was invalid and the handler
// should exit as the error response has already been sent
func (s *Server) Path(w http.ResponseWriter, r *http.Request) (Path string, ok bool) {
	Path = r.URL.Path
	if s.Opt.BaseURL == "" {
		return Path, true
	}
	if !strings.HasPrefix(Path, s.Opt.BaseURL+"/") {
		// Send a redirect if the BaseURL was requested without a /
		if Path == s.Opt.BaseURL {
			http.Redirect(w, r, s.Opt.BaseURL+"/", http.StatusPermanentRedirect)
			return Path, false
		}
		http.Error(w, http.StatusText(http.StatusNotFound), http.StatusNotFound)
		return Path, false
	}
	Path = Path[len(s.Opt.BaseURL):]
	return Path, true
}<|MERGE_RESOLUTION|>--- conflicted
+++ resolved
@@ -53,20 +53,15 @@
 ` + "`--baseurl \"/rclone\"` and `--baseurl \"/rclone/\"`" + ` are all treated
 identically.
 
-<<<<<<< HEAD
---allow-origin with a nonempty string will make rclone include the appropriate
+` + "`--allow-origin`" + ` with a nonempty string will make rclone include the appropriate
 [Cross-Origin Resource Sharing (CORS)](https://developer.mozilla.org/en-US/docs/Web/HTTP/CORS)
 headers in its responses to allow websites on that domain to make requests to
 this server.  The string provided must either be a single origin e.g.
 "https://rclone.org", or a single asterisk "*", in which case all websites are
 allowed.
 
---template allows a user to specify a custom markup template for http
-and webdav serve functions.  The server exports the following markup
-=======
 ` + "`--template`" + ` allows a user to specify a custom markup template for HTTP
 and WebDAV serve functions.  The server exports the following markup
->>>>>>> 8d1fff9a
 to be used within the template to server pages:
 
 | Parameter   | Description |
