package fs

import (
	"context"
	"errors"
	"fmt"
	"net"
	"os"
	"strconv"
	"strings"
	"time"
)

// Global
var (
	// globalConfig for rclone
	globalConfig = new(ConfigInfo)

	// Read a value from the config file
	//
	// This is a function pointer to decouple the config
	// implementation from the fs
	ConfigFileGet = func(section, key string) (string, bool) { return "", false }

	// Set a value into the config file and persist it
	//
	// This is a function pointer to decouple the config
	// implementation from the fs
	ConfigFileSet = func(section, key, value string) (err error) {
		return errors.New("no config file set handler")
	}

	// Check if the config file has the named section
	//
	// This is a function pointer to decouple the config
	// implementation from the fs
	ConfigFileHasSection = func(section string) bool { return false }

	// CountError counts an error.  If any errors have been
	// counted then rclone will exit with a non zero error code.
	//
	// This is a function pointer to decouple the config
	// implementation from the fs
	CountError = func(ctx context.Context, err error) error { return err }

	// ConfigProvider is the config key used for provider options
	ConfigProvider = "provider"

	// ConfigEdit is the config key used to show we wish to edit existing entries
	ConfigEdit = "config_fs_edit"
)

// ConfigOptionsInfo describes the Options in use
var ConfigOptionsInfo = Options{{
	Name:    "modify_window",
	Default: time.Nanosecond,
	Help:    "Max time diff to be considered the same",
	Groups:  "Copy",
}, {
	Name:    "checkers",
	Default: 8,
	Help:    "Number of checkers to run in parallel",
	Groups:  "Performance",
}, {
	Name:    "transfers",
	Default: 4,
	Help:    "Number of file transfers to run in parallel",
	Groups:  "Performance",
}, {
	Name:     "checksum",
	ShortOpt: "c",
	Default:  false,
	Help:     "Check for changes with size & checksum (if available, or fallback to size only)",
	Groups:   "Copy",
}, {
	Name:    "size_only",
	Default: false,
	Help:    "Skip based on size only, not modtime or checksum",
	Groups:  "Copy",
}, {
	Name:     "ignore_times",
	ShortOpt: "I",
	Default:  false,
	Help:     "Don't skip items that match size and time - transfer all unconditionally",
	Groups:   "Copy",
}, {
	Name:    "ignore_existing",
	Default: false,
	Help:    "Skip all files that exist on destination",
	Groups:  "Copy",
}, {
	Name:    "ignore_errors",
	Default: false,
	Help:    "Delete even if there are I/O errors",
	Groups:  "Sync",
}, {
	Name:     "dry_run",
	ShortOpt: "n",
	Default:  false,
	Help:     "Do a trial run with no permanent changes",
	Groups:   "Config,Important",
}, {
	Name:     "interactive",
	ShortOpt: "i",
	Default:  false,
	Help:     "Enable interactive mode",
	Groups:   "Config,Important",
}, {
	Name:     "links",
	Help:     "Translate symlinks to/from regular files with a '" + LinkSuffix + "' extension.",
	Default:  false,
	ShortOpt: "l",
	Groups:   "Copy",
}, {
	Name:    "contimeout",
	Default: 60 * time.Second,
	Help:    "Connect timeout",
	Groups:  "Networking",
}, {
	Name:    "timeout",
	Default: 5 * 60 * time.Second,
	Help:    "IO idle timeout",
	Groups:  "Networking",
}, {
	Name:    "expect_continue_timeout",
	Default: 1 * time.Second,
	Help:    "Timeout when using expect / 100-continue in HTTP",
	Groups:  "Networking",
}, {
	Name:    "no_check_certificate",
	Default: false,
	Help:    "Do not verify the server SSL certificate (insecure)",
	Groups:  "Networking",
}, {
	Name:    "ask_password",
	Default: true,
	Help:    "Allow prompt for password for encrypted configuration",
	Groups:  "Config",
}, {
	Name:    "password_command",
	Default: SpaceSepList{},
	Help:    "Command for supplying password for encrypted configuration",
	Groups:  "Config",
}, {
	Name:    "max_delete",
	Default: int64(-1),
	Help:    "When synchronizing, limit the number of deletes",
	Groups:  "Sync",
}, {
	Name:    "max_delete_size",
	Default: SizeSuffix(-1),
	Help:    "When synchronizing, limit the total size of deletes",
	Groups:  "Sync",
}, {
	Name:    "track_renames",
	Default: false,
	Help:    "When synchronizing, track file renames and do a server-side move if possible",
	Groups:  "Sync",
}, {
	Name:    "track_renames_strategy",
	Default: "hash",
	Help:    "Strategies to use when synchronizing using track-renames hash|modtime|leaf",
	Groups:  "Sync",
}, {
	Name:    "retries",
	Default: 3,
	Help:    "Retry operations this many times if they fail",
	Groups:  "Config",
}, {
	Name:    "retries_sleep",
	Default: time.Duration(0),
	Help:    "Interval between retrying operations if they fail, e.g. 500ms, 60s, 5m (0 to disable)",
	Groups:  "Config",
}, {
	Name:    "low_level_retries",
	Default: 10,
	Help:    "Number of low level retries to do",
	Groups:  "Config",
}, {
	Name:     "update",
	ShortOpt: "u",
	Default:  false,
	Help:     "Skip files that are newer on the destination",
	Groups:   "Copy",
}, {
	Name:    "use_server_modtime",
	Default: false,
	Help:    "Use server modified time instead of object metadata",
	Groups:  "Config",
}, {
	Name:    "no_gzip_encoding",
	Default: false,
	Help:    "Don't set Accept-Encoding: gzip",
	Groups:  "Networking",
}, {
	Name:    "max_depth",
	Default: -1,
	Help:    "If set limits the recursion depth to this",
	Groups:  "Filter",
}, {
	Name:    "ignore_size",
	Default: false,
	Help:    "Ignore size when skipping use modtime or checksum",
	Groups:  "Copy",
}, {
	Name:    "ignore_checksum",
	Default: false,
	Help:    "Skip post copy check of checksums",
	Groups:  "Copy",
}, {
	Name:    "ignore_case_sync",
	Default: false,
	Help:    "Ignore case when synchronizing",
	Groups:  "Copy",
}, {
	Name:    "fix_case",
	Default: false,
	Help:    "Force rename of case insensitive dest to match source",
	Groups:  "Sync",
}, {
	Name:    "no_traverse",
	Default: false,
	Help:    "Don't traverse destination file system on copy",
	Groups:  "Copy",
}, {
	Name:    "check_first",
	Default: false,
	Help:    "Do all the checks before starting transfers",
	Groups:  "Copy",
}, {
	Name:    "no_check_dest",
	Default: false,
	Help:    "Don't check the destination, copy regardless",
	Groups:  "Copy",
}, {
	Name:    "no_unicode_normalization",
	Default: false,
	Help:    "Don't normalize unicode characters in filenames",
	Groups:  "Config",
}, {
	Name:    "no_update_modtime",
	Default: false,
	Help:    "Don't update destination modtime if files identical",
	Groups:  "Copy",
}, {
	Name:    "no_update_dir_modtime",
	Default: false,
	Help:    "Don't update directory modification times",
	Groups:  "Copy",
}, {
	Name:    "compare_dest",
	Default: []string{},
	Help:    "Include additional server-side paths during comparison",
	Groups:  "Copy",
}, {
	Name:    "copy_dest",
	Default: []string{},
	Help:    "Implies --compare-dest but also copies files from paths into destination",
	Groups:  "Copy",
}, {
	Name:    "backup_dir",
	Default: "",
	Help:    "Make backups into hierarchy based in DIR",
	Groups:  "Sync",
}, {
	Name:    "suffix",
	Default: "",
	Help:    "Suffix to add to changed files",
	Groups:  "Sync",
}, {
	Name:    "suffix_keep_extension",
	Default: false,
	Help:    "Preserve the extension when using --suffix",
	Groups:  "Sync",
}, {
	Name:    "fast_list",
	Default: false,
	Help:    "Use recursive list if available; uses more memory but fewer transactions",
	Groups:  "Listing",
}, {
	Name:    "tpslimit",
	Default: 0.0,
	Help:    "Limit HTTP transactions per second to this",
	Groups:  "Networking",
}, {
	Name:    "tpslimit_burst",
	Default: 1,
	Help:    "Max burst of transactions for --tpslimit",
	Groups:  "Networking",
}, {
	Name:    "user_agent",
	Default: "rclone/" + Version,
	Help:    "Set the user-agent to a specified string",
	Groups:  "Networking",
}, {
	Name:    "immutable",
	Default: false,
	Help:    "Do not modify files, fail if existing files have been modified",
	Groups:  "Copy",
}, {
	Name:    "auto_confirm",
	Default: false,
	Help:    "If enabled, do not request console confirmation",
	Groups:  "Config",
}, {
	Name:    "stats_unit",
	Default: "bytes",
	Help:    "Show data rate in stats as either 'bits' or 'bytes' per second",
	Groups:  "Logging",
}, {
	Name:    "stats_file_name_length",
	Default: 45,
	Help:    "Max file name length in stats (0 for no limit)",
	Groups:  "Logging",
}, {
	Name:    "log_level",
	Default: LogLevelNotice,
	Help:    "Log level DEBUG|INFO|NOTICE|ERROR",
	Groups:  "Logging",
}, {
	Name:    "stats_log_level",
	Default: LogLevelInfo,
	Help:    "Log level to show --stats output DEBUG|INFO|NOTICE|ERROR",
	Groups:  "Logging",
}, {
	Name:    "bwlimit",
	Default: BwTimetable{},
	Help:    "Bandwidth limit in KiB/s, or use suffix B|K|M|G|T|P or a full timetable",
	Groups:  "Networking",
}, {
	Name:    "bwlimit_file",
	Default: BwTimetable{},
	Help:    "Bandwidth limit per file in KiB/s, or use suffix B|K|M|G|T|P or a full timetable",
	Groups:  "Networking",
}, {
	Name:    "buffer_size",
	Default: SizeSuffix(16 << 20),
	Help:    "In memory buffer size when reading files for each --transfer",
	Groups:  "Performance",
}, {
	Name:    "streaming_upload_cutoff",
	Default: SizeSuffix(100 * 1024),
	Help:    "Cutoff for switching to chunked upload if file size is unknown, upload starts after reaching cutoff or when file ends",
	Groups:  "Copy",
}, {
	Name:    "dump",
	Default: DumpFlags(0),
	Help:    "List of items to dump from: " + DumpFlagsList,
	Groups:  "Debugging",
}, {
	Name:    "max_transfer",
	Default: SizeSuffix(-1),
	Help:    "Maximum size of data to transfer",
	Groups:  "Copy",
}, {
	Name:    "max_duration",
	Default: time.Duration(0),
	Help:    "Maximum duration rclone will transfer data for",
	Groups:  "Copy",
}, {
	Name:    "cutoff_mode",
	Default: CutoffMode(0),
	Help:    "Mode to stop transfers when reaching the max transfer limit HARD|SOFT|CAUTIOUS",
	Groups:  "Copy",
}, {
	Name:    "max_backlog",
	Default: 10000,
	Help:    "Maximum number of objects in sync or check backlog",
	Groups:  "Copy,Check",
}, {
	Name:    "max_stats_groups",
	Default: 1000,
	Help:    "Maximum number of stats groups to keep in memory, on max oldest is discarded",
	Groups:  "Logging",
}, {
	Name:    "stats_one_line",
	Default: false,
	Help:    "Make the stats fit on one line",
	Groups:  "Logging",
}, {
	Name:    "stats_one_line_date",
	Default: false,
	Help:    "Enable --stats-one-line and add current date/time prefix",
	Groups:  "Logging",
}, {
	Name:    "stats_one_line_date_format",
	Default: "",
	Help:    "Enable --stats-one-line-date and use custom formatted date: Enclose date string in double quotes (\"), see https://golang.org/pkg/time/#Time.Format",
	Groups:  "Logging",
}, {
	Name:    "error_on_no_transfer",
	Default: false,
	Help:    "Sets exit code 9 if no files are transferred, useful in scripts",
	Groups:  "Config",
}, {
	Name:     "progress",
	ShortOpt: "P",
	Default:  false,
	Help:     "Show progress during transfer",
	Groups:   "Logging",
}, {
	Name:    "progress_terminal_title",
	Default: false,
	Help:    "Show progress on the terminal title (requires -P/--progress)",
	Groups:  "Logging",
}, {
	Name:    "use_cookies",
	Default: false,
	Help:    "Enable session cookiejar",
	Groups:  "Networking",
}, {
	Name:    "use_mmap",
	Default: false,
	Help:    "Use mmap allocator (see docs)",
	Groups:  "Config",
}, {
	Name:    "ca_cert",
	Default: []string{},
	Help:    "CA certificate used to verify servers",
	Groups:  "Networking",
}, {
	Name:    "client_cert",
	Default: "",
	Help:    "Client SSL certificate (PEM) for mutual TLS auth",
	Groups:  "Networking",
}, {
	Name:    "client_key",
	Default: "",
	Help:    "Client SSL private key (PEM) for mutual TLS auth",
	Groups:  "Networking",
}, {
	Name:    "multi_thread_cutoff",
	Default: SizeSuffix(256 * 1024 * 1024),
	Help:    "Use multi-thread downloads for files above this size",
	Groups:  "Copy",
}, {
	Name:    "multi_thread_streams",
	Default: 4,
	Help:    "Number of streams to use for multi-thread downloads",
	Groups:  "Copy",
}, {
	Name:    "multi_thread_write_buffer_size",
	Default: SizeSuffix(128 * 1024),
	Help:    "In memory buffer size for writing when in multi-thread mode",
	Groups:  "Copy",
}, {
	Name:    "multi_thread_chunk_size",
	Default: SizeSuffix(64 * 1024 * 1024),
	Help:    "Chunk size for multi-thread downloads / uploads, if not set by filesystem",
	Groups:  "Copy",
}, {
	Name:    "use_json_log",
	Default: false,
	Help:    "Use json log format",
	Groups:  "Logging",
}, {
	Name:    "order_by",
	Default: "",
	Help:    "Instructions on how to order the transfers, e.g. 'size,descending'",
	Groups:  "Copy",
}, {
	Name:    "refresh_times",
	Default: false,
	Help:    "Refresh the modtime of remote files",
	Groups:  "Copy",
}, {
	Name:    "no_console",
	Default: false,
	Help:    "Hide console window (supported on Windows only)",
	Groups:  "Config",
}, {
	Name:    "fs_cache_expire_duration",
	Default: 300 * time.Second,
	Help:    "Cache remotes for this long (0 to disable caching)",
	Groups:  "Config",
}, {
	Name:    "fs_cache_expire_interval",
	Default: 60 * time.Second,
	Help:    "Interval to check for expired remotes",
	Groups:  "Config",
}, {
	Name:    "disable_http2",
	Default: false,
	Help:    "Disable HTTP/2 in the global transport",
	Groups:  "Networking",
}, {
	Name:    "human_readable",
	Default: false,
	Help:    "Print numbers in a human-readable format, sizes with suffix Ki|Mi|Gi|Ti|Pi",
	Groups:  "Config",
}, {
	Name:    "kv_lock_time",
	Default: 1 * time.Second,
	Help:    "Maximum time to keep key-value database locked by process",
	Groups:  "Config",
}, {
	Name:    "disable_http_keep_alives",
	Default: false,
	Help:    "Disable HTTP keep-alives and use each connection once.",
	Groups:  "Networking",
}, {
	Name:     "metadata",
	ShortOpt: "M",
	Default:  false,
	Help:     "If set, preserve metadata when copying objects",
	Groups:   "Metadata,Copy",
}, {
	Name:    "server_side_across_configs",
	Default: false,
	Help:    "Allow server-side operations (e.g. copy) to work across different configs",
	Groups:  "Copy",
}, {
	Name:    "color",
	Default: TerminalColorMode(0),
	Help:    "When to show colors (and other ANSI codes) AUTO|NEVER|ALWAYS",
	Groups:  "Config",
}, {
	Name:    "default_time",
	Default: Time(time.Date(2000, 1, 1, 0, 0, 0, 0, time.UTC)),
	Help:    "Time to show if modtime is unknown for files and directories",
	Groups:  "Config,Listing",
}, {
	Name:    "inplace",
	Default: false,
	Help:    "Download directly to destination file instead of atomic download to temp/rename",
	Groups:  "Copy",
}, {
	Name:    "metadata_mapper",
	Default: SpaceSepList{},
	Help:    "Program to run to transforming metadata before upload",
	Groups:  "Metadata",
}, {
	Name:    "partial_suffix",
	Default: ".partial",
	Help:    "Add partial-suffix to temporary file name when --inplace is not used",
	Groups:  "Copy",
}}

// ConfigInfo is filesystem config options
type ConfigInfo struct {
<<<<<<< HEAD
	LogLevel                   LogLevel
	StatsLogLevel              LogLevel
	UseJSONLog                 bool
	DryRun                     bool
	Interactive                bool
	CheckSum                   bool
	SizeOnly                   bool
	IgnoreTimes                bool
	IgnoreExisting             bool
	IgnoreErrors               bool
	ModifyWindow               time.Duration
	Checkers                   int
	Transfers                  int
	ConnectTimeout             time.Duration // Connect timeout
	Timeout                    time.Duration // Data channel timeout
	ExpectContinueTimeout      time.Duration
	Dump                       DumpFlags
	InsecureSkipVerify         bool // Skip server certificate verification
	DeleteMode                 DeleteMode
	MaxDelete                  int64
	MaxDeleteSize              SizeSuffix
	TrackRenames               bool          // Track file renames.
	TrackRenamesStrategy       string        // Comma separated list of strategies used to track renames
	Retries                    int           // High-level retries
	RetriesInterval            time.Duration // --retries-sleep
	LowLevelRetries            int
	UpdateOlder                bool // Skip files that are newer on the destination
	NoGzip                     bool // Disable compression
	MaxDepth                   int
	IgnoreSize                 bool
	IgnoreChecksum             bool
	IgnoreCaseSync             bool
	FixCase                    bool
	NoTraverse                 bool
	CheckFirst                 bool
	NoCheckDest                bool
	NoUnicodeNormalization     bool
	NoUpdateModTime            bool
	DataRateUnit               string
	CompareDest                []string
	CopyDest                   []string
	BackupDir                  string
	Suffix                     string
	SuffixKeepExtension        bool
	UseListR                   bool
	BufferSize                 SizeSuffix
	BwLimit                    BwTimetable
	BwLimitFile                BwTimetable
	TPSLimit                   float64
	TPSLimitBurst              int
	BindAddr                   net.IP
	AuthAddr                   string
	RedirectURL                string
	DisableFeatures            []string
	UserAgent                  string
	Immutable                  bool
	AutoConfirm                bool
	StreamingUploadCutoff      SizeSuffix
	StatsFileNameLength        int
	AskPassword                bool
	PasswordCommand            SpaceSepList
	UseServerModTime           bool
	MaxTransfer                SizeSuffix
	MaxDuration                time.Duration
	CutoffMode                 CutoffMode
	MaxBacklog                 int
	MaxStatsGroups             int
	StatsOneLine               bool
	StatsOneLineDate           bool   // If we want a date prefix at all
	StatsOneLineDateFormat     string // If we want to customize the prefix
	ErrorOnNoTransfer          bool   // Set appropriate exit code if no files transferred
	Progress                   bool
	ProgressTerminalTitle      bool
	Cookie                     bool
	UseMmap                    bool
	CaCert                     []string // Client Side CA
	ClientCert                 string   // Client Side Cert
	ClientKey                  string   // Client Side Key
	MultiThreadCutoff          SizeSuffix
	MultiThreadStreams         int
	MultiThreadSet             bool       // whether MultiThreadStreams was set (set in fs/config/configflags)
	MultiThreadChunkSize       SizeSuffix // Chunk size for multi-thread downloads / uploads, if not set by filesystem
	MultiThreadWriteBufferSize SizeSuffix
	OrderBy                    string // instructions on how to order the transfer
	UploadHeaders              []*HTTPOption
	DownloadHeaders            []*HTTPOption
	Headers                    []*HTTPOption
	MetadataSet                Metadata // extra metadata to write when uploading
	RefreshTimes               bool
	NoConsole                  bool
	TrafficClass               uint8
	FsCacheExpireDuration      time.Duration
	FsCacheExpireInterval      time.Duration
	DisableHTTP2               bool
	HumanReadable              bool
	KvLockTime                 time.Duration // maximum time to keep key-value database locked by process
	DisableHTTPKeepAlives      bool
	Metadata                   bool
	ServerSideAcrossConfigs    bool
	TerminalColorMode          TerminalColorMode
	DefaultTime                Time // time that directories with no time should display
	Inplace                    bool // Download directly to destination file instead of atomic download to temp/rename
	PartialSuffix              string
	MetadataMapper             SpaceSepList
=======
	LogLevel                   LogLevel          `config:"log_level"`
	StatsLogLevel              LogLevel          `config:"stats_log_level"`
	UseJSONLog                 bool              `config:"use_json_log"`
	DryRun                     bool              `config:"dry_run"`
	Interactive                bool              `config:"interactive"`
	Links                      bool              `config:"links"`
	CheckSum                   bool              `config:"checksum"`
	SizeOnly                   bool              `config:"size_only"`
	IgnoreTimes                bool              `config:"ignore_times"`
	IgnoreExisting             bool              `config:"ignore_existing"`
	IgnoreErrors               bool              `config:"ignore_errors"`
	ModifyWindow               time.Duration     `config:"modify_window"`
	Checkers                   int               `config:"checkers"`
	Transfers                  int               `config:"transfers"`
	ConnectTimeout             time.Duration     `config:"contimeout"` // Connect timeout
	Timeout                    time.Duration     `config:"timeout"`    // Data channel timeout
	ExpectContinueTimeout      time.Duration     `config:"expect_continue_timeout"`
	Dump                       DumpFlags         `config:"dump"`
	InsecureSkipVerify         bool              `config:"no_check_certificate"` // Skip server certificate verification
	DeleteMode                 DeleteMode        `config:"delete_mode"`
	MaxDelete                  int64             `config:"max_delete"`
	MaxDeleteSize              SizeSuffix        `config:"max_delete_size"`
	TrackRenames               bool              `config:"track_renames"`          // Track file renames.
	TrackRenamesStrategy       string            `config:"track_renames_strategy"` // Comma separated list of strategies used to track renames
	Retries                    int               `config:"retries"`                // High-level retries
	RetriesInterval            time.Duration     `config:"retries_sleep"`
	LowLevelRetries            int               `config:"low_level_retries"`
	UpdateOlder                bool              `config:"update"`           // Skip files that are newer on the destination
	NoGzip                     bool              `config:"no_gzip_encoding"` // Disable compression
	MaxDepth                   int               `config:"max_depth"`
	IgnoreSize                 bool              `config:"ignore_size"`
	IgnoreChecksum             bool              `config:"ignore_checksum"`
	IgnoreCaseSync             bool              `config:"ignore_case_sync"`
	FixCase                    bool              `config:"fix_case"`
	NoTraverse                 bool              `config:"no_traverse"`
	CheckFirst                 bool              `config:"check_first"`
	NoCheckDest                bool              `config:"no_check_dest"`
	NoUnicodeNormalization     bool              `config:"no_unicode_normalization"`
	NoUpdateModTime            bool              `config:"no_update_modtime"`
	NoUpdateDirModTime         bool              `config:"no_update_dir_modtime"`
	DataRateUnit               string            `config:"stats_unit"`
	CompareDest                []string          `config:"compare_dest"`
	CopyDest                   []string          `config:"copy_dest"`
	BackupDir                  string            `config:"backup_dir"`
	Suffix                     string            `config:"suffix"`
	SuffixKeepExtension        bool              `config:"suffix_keep_extension"`
	UseListR                   bool              `config:"fast_list"`
	BufferSize                 SizeSuffix        `config:"buffer_size"`
	BwLimit                    BwTimetable       `config:"bwlimit"`
	BwLimitFile                BwTimetable       `config:"bwlimit_file"`
	TPSLimit                   float64           `config:"tpslimit"`
	TPSLimitBurst              int               `config:"tpslimit_burst"`
	BindAddr                   net.IP            `config:"bind_addr"`
	DisableFeatures            []string          `config:"disable"`
	UserAgent                  string            `config:"user_agent"`
	Immutable                  bool              `config:"immutable"`
	AutoConfirm                bool              `config:"auto_confirm"`
	StreamingUploadCutoff      SizeSuffix        `config:"streaming_upload_cutoff"`
	StatsFileNameLength        int               `config:"stats_file_name_length"`
	AskPassword                bool              `config:"ask_password"`
	PasswordCommand            SpaceSepList      `config:"password_command"`
	UseServerModTime           bool              `config:"use_server_modtime"`
	MaxTransfer                SizeSuffix        `config:"max_transfer"`
	MaxDuration                time.Duration     `config:"max_duration"`
	CutoffMode                 CutoffMode        `config:"cutoff_mode"`
	MaxBacklog                 int               `config:"max_backlog"`
	MaxStatsGroups             int               `config:"max_stats_groups"`
	StatsOneLine               bool              `config:"stats_one_line"`
	StatsOneLineDate           bool              `config:"stats_one_line_date"`        // If we want a date prefix at all
	StatsOneLineDateFormat     string            `config:"stats_one_line_date_format"` // If we want to customize the prefix
	ErrorOnNoTransfer          bool              `config:"error_on_no_transfer"`       // Set appropriate exit code if no files transferred
	Progress                   bool              `config:"progress"`
	ProgressTerminalTitle      bool              `config:"progress_terminal_title"`
	Cookie                     bool              `config:"use_cookies"`
	UseMmap                    bool              `config:"use_mmap"`
	CaCert                     []string          `config:"ca_cert"`     // Client Side CA
	ClientCert                 string            `config:"client_cert"` // Client Side Cert
	ClientKey                  string            `config:"client_key"`  // Client Side Key
	MultiThreadCutoff          SizeSuffix        `config:"multi_thread_cutoff"`
	MultiThreadStreams         int               `config:"multi_thread_streams"`
	MultiThreadSet             bool              `config:"multi_thread_set"`        // whether MultiThreadStreams was set (set in fs/config/configflags)
	MultiThreadChunkSize       SizeSuffix        `config:"multi_thread_chunk_size"` // Chunk size for multi-thread downloads / uploads, if not set by filesystem
	MultiThreadWriteBufferSize SizeSuffix        `config:"multi_thread_write_buffer_size"`
	OrderBy                    string            `config:"order_by"` // instructions on how to order the transfer
	UploadHeaders              []*HTTPOption     `config:"upload_headers"`
	DownloadHeaders            []*HTTPOption     `config:"download_headers"`
	Headers                    []*HTTPOption     `config:"headers"`
	MetadataSet                Metadata          `config:"metadata_set"` // extra metadata to write when uploading
	RefreshTimes               bool              `config:"refresh_times"`
	NoConsole                  bool              `config:"no_console"`
	TrafficClass               uint8             `config:"traffic_class"`
	FsCacheExpireDuration      time.Duration     `config:"fs_cache_expire_duration"`
	FsCacheExpireInterval      time.Duration     `config:"fs_cache_expire_interval"`
	DisableHTTP2               bool              `config:"disable_http2"`
	HumanReadable              bool              `config:"human_readable"`
	KvLockTime                 time.Duration     `config:"kv_lock_time"` // maximum time to keep key-value database locked by process
	DisableHTTPKeepAlives      bool              `config:"disable_http_keep_alives"`
	Metadata                   bool              `config:"metadata"`
	ServerSideAcrossConfigs    bool              `config:"server_side_across_configs"`
	TerminalColorMode          TerminalColorMode `config:"color"`
	DefaultTime                Time              `config:"default_time"` // time that directories with no time should display
	Inplace                    bool              `config:"inplace"`      // Download directly to destination file instead of atomic download to temp/rename
	PartialSuffix              string            `config:"partial_suffix"`
	MetadataMapper             SpaceSepList      `config:"metadata_mapper"`
>>>>>>> 5316acd0
}

func init() {
	// Set any values which aren't the zero for the type
	globalConfig.DeleteMode = DeleteModeDefault

	// Register the config and fill globalConfig with the defaults
	RegisterGlobalOptions(OptionsInfo{Name: "main", Opt: globalConfig, Options: ConfigOptionsInfo, Reload: globalConfig.Reload})

	// initial guess at log level from the flags
	globalConfig.LogLevel = initialLogLevel()
}

// Reload assumes the config has been edited and does what is necessary to make it live
func (ci *ConfigInfo) Reload(ctx context.Context) error {
	// Set -vv if --dump is in use
	if ci.Dump != 0 && ci.LogLevel != LogLevelDebug {
		Logf(nil, "Automatically setting -vv as --dump is enabled")
		ci.LogLevel = LogLevelDebug
	}

	// If --dry-run or -i then use NOTICE as minimum log level
	if (ci.DryRun || ci.Interactive) && ci.StatsLogLevel > LogLevelNotice {
		ci.StatsLogLevel = LogLevelNotice
	}

	// If --use-json-log then start the JSON logger
	if ci.UseJSONLog {
		InstallJSONLogger(ci.LogLevel)
	}

	// Check --compare-dest and --copy-dest
	if len(ci.CompareDest) > 0 && len(ci.CopyDest) > 0 {
		return fmt.Errorf("can't use --compare-dest with --copy-dest")
	}

	// Check --stats-one-line and dependent flags
	switch {
	case len(ci.StatsOneLineDateFormat) > 0:
		ci.StatsOneLineDate = true
		ci.StatsOneLine = true
	case ci.StatsOneLineDate:
		ci.StatsOneLineDateFormat = "2006/01/02 15:04:05 - "
		ci.StatsOneLine = true
	}

	// Check --partial-suffix
	if len(ci.PartialSuffix) > 16 {
		return fmt.Errorf("--partial-suffix: Expecting suffix length not greater than %d but got %d", 16, len(ci.PartialSuffix))
	}

	// Make sure some values are > 0
	nonZero := func(pi *int) {
		if *pi <= 0 {
			*pi = 1
		}
	}

	// Check --stats-unit
	if ci.DataRateUnit != "bits" && ci.DataRateUnit != "bytes" {
		Errorf(nil, "Unknown unit %q passed to --stats-unit. Defaulting to bytes.", ci.DataRateUnit)
		ci.DataRateUnit = "bytes"
	}

	// Check these are all > 0
	nonZero(&ci.Retries)
	nonZero(&ci.LowLevelRetries)
	nonZero(&ci.Transfers)
	nonZero(&ci.Checkers)

	return nil
}

// Initial logging level
//
// Perform a simple check for debug flags to enable debug logging during the flag initialization
func initialLogLevel() LogLevel {
	logLevel := LogLevelNotice
	for argIndex, arg := range os.Args {
		if strings.HasPrefix(arg, "-vv") && strings.TrimRight(arg, "v") == "-" {
			logLevel = LogLevelDebug
		}
		if arg == "--log-level=DEBUG" || (arg == "--log-level" && len(os.Args) > argIndex+1 && os.Args[argIndex+1] == "DEBUG") {
			logLevel = LogLevelDebug
		}
		if strings.HasPrefix(arg, "--verbose=") {
			if level, err := strconv.Atoi(arg[10:]); err == nil && level >= 2 {
				logLevel = LogLevelDebug
			}
		}
	}
	envValue, found := os.LookupEnv("RCLONE_LOG_LEVEL")
	if found && envValue == "DEBUG" {
		logLevel = LogLevelDebug
	}
	return logLevel
}

// TimeoutOrInfinite returns ci.Timeout if > 0 or infinite otherwise
func (ci *ConfigInfo) TimeoutOrInfinite() time.Duration {
	if ci.Timeout > 0 {
		return ci.Timeout
	}
	return ModTimeNotSupported
}

type configContextKeyType struct{}

// Context key for config
var configContextKey = configContextKeyType{}

// GetConfig returns the global or context sensitive context
func GetConfig(ctx context.Context) *ConfigInfo {
	if ctx == nil {
		return globalConfig
	}
	c := ctx.Value(configContextKey)
	if c == nil {
		return globalConfig
	}
	return c.(*ConfigInfo)
}

// CopyConfig copies the global config (if any) from srcCtx into
// dstCtx returning the new context.
func CopyConfig(dstCtx, srcCtx context.Context) context.Context {
	if srcCtx == nil {
		return dstCtx
	}
	c := srcCtx.Value(configContextKey)
	if c == nil {
		return dstCtx
	}
	return context.WithValue(dstCtx, configContextKey, c)
}

// AddConfig returns a mutable config structure based on a shallow
// copy of that found in ctx and returns a new context with that added
// to it.
func AddConfig(ctx context.Context) (context.Context, *ConfigInfo) {
	c := GetConfig(ctx)
	cCopy := new(ConfigInfo)
	*cCopy = *c
	newCtx := context.WithValue(ctx, configContextKey, cCopy)
	return newCtx, cCopy
}

// ConfigToEnv converts a config section and name, e.g. ("my-remote",
// "ignore-size") into an environment name
// "RCLONE_CONFIG_MY-REMOTE_IGNORE_SIZE"
func ConfigToEnv(section, name string) string {
	return "RCLONE_CONFIG_" + strings.ToUpper(section+"_"+strings.ReplaceAll(name, "-", "_"))
}

// OptionToEnv converts an option name, e.g. "ignore-size" into an
// environment name "RCLONE_IGNORE_SIZE"
func OptionToEnv(name string) string {
	return "RCLONE_" + strings.ToUpper(strings.ReplaceAll(name, "-", "_"))
}<|MERGE_RESOLUTION|>--- conflicted
+++ resolved
@@ -538,165 +538,61 @@
 
 // ConfigInfo is filesystem config options
 type ConfigInfo struct {
-<<<<<<< HEAD
-	LogLevel                   LogLevel
-	StatsLogLevel              LogLevel
-	UseJSONLog                 bool
-	DryRun                     bool
-	Interactive                bool
-	CheckSum                   bool
-	SizeOnly                   bool
-	IgnoreTimes                bool
-	IgnoreExisting             bool
-	IgnoreErrors               bool
-	ModifyWindow               time.Duration
-	Checkers                   int
-	Transfers                  int
-	ConnectTimeout             time.Duration // Connect timeout
-	Timeout                    time.Duration // Data channel timeout
-	ExpectContinueTimeout      time.Duration
-	Dump                       DumpFlags
-	InsecureSkipVerify         bool // Skip server certificate verification
-	DeleteMode                 DeleteMode
-	MaxDelete                  int64
-	MaxDeleteSize              SizeSuffix
-	TrackRenames               bool          // Track file renames.
-	TrackRenamesStrategy       string        // Comma separated list of strategies used to track renames
-	Retries                    int           // High-level retries
-	RetriesInterval            time.Duration // --retries-sleep
-	LowLevelRetries            int
-	UpdateOlder                bool // Skip files that are newer on the destination
-	NoGzip                     bool // Disable compression
-	MaxDepth                   int
-	IgnoreSize                 bool
-	IgnoreChecksum             bool
-	IgnoreCaseSync             bool
-	FixCase                    bool
-	NoTraverse                 bool
-	CheckFirst                 bool
-	NoCheckDest                bool
-	NoUnicodeNormalization     bool
-	NoUpdateModTime            bool
-	DataRateUnit               string
-	CompareDest                []string
-	CopyDest                   []string
-	BackupDir                  string
-	Suffix                     string
-	SuffixKeepExtension        bool
-	UseListR                   bool
-	BufferSize                 SizeSuffix
-	BwLimit                    BwTimetable
-	BwLimitFile                BwTimetable
-	TPSLimit                   float64
-	TPSLimitBurst              int
-	BindAddr                   net.IP
+	LogLevel                   LogLevel      `config:"log_level"`
+	StatsLogLevel              LogLevel      `config:"stats_log_level"`
+	UseJSONLog                 bool          `config:"use_json_log"`
+	DryRun                     bool          `config:"dry_run"`
+	Interactive                bool          `config:"interactive"`
+	Links                      bool          `config:"links"`
+	CheckSum                   bool          `config:"checksum"`
+	SizeOnly                   bool          `config:"size_only"`
+	IgnoreTimes                bool          `config:"ignore_times"`
+	IgnoreExisting             bool          `config:"ignore_existing"`
+	IgnoreErrors               bool          `config:"ignore_errors"`
+	ModifyWindow               time.Duration `config:"modify_window"`
+	Checkers                   int           `config:"checkers"`
+	Transfers                  int           `config:"transfers"`
+	ConnectTimeout             time.Duration `config:"contimeout"` // Connect timeout
+	Timeout                    time.Duration `config:"timeout"`    // Data channel timeout
+	ExpectContinueTimeout      time.Duration `config:"expect_continue_timeout"`
+	Dump                       DumpFlags     `config:"dump"`
+	InsecureSkipVerify         bool          `config:"no_check_certificate"` // Skip server certificate verification
+	DeleteMode                 DeleteMode    `config:"delete_mode"`
+	MaxDelete                  int64         `config:"max_delete"`
+	MaxDeleteSize              SizeSuffix    `config:"max_delete_size"`
+	TrackRenames               bool          `config:"track_renames"`          // Track file renames.
+	TrackRenamesStrategy       string        `config:"track_renames_strategy"` // Comma separated list of strategies used to track renames
+	Retries                    int           `config:"retries"`                // High-level retries
+	RetriesInterval            time.Duration `config:"retries_sleep"`
+	LowLevelRetries            int           `config:"low_level_retries"`
+	UpdateOlder                bool          `config:"update"`           // Skip files that are newer on the destination
+	NoGzip                     bool          `config:"no_gzip_encoding"` // Disable compression
+	MaxDepth                   int           `config:"max_depth"`
+	IgnoreSize                 bool          `config:"ignore_size"`
+	IgnoreChecksum             bool          `config:"ignore_checksum"`
+	IgnoreCaseSync             bool          `config:"ignore_case_sync"`
+	FixCase                    bool          `config:"fix_case"`
+	NoTraverse                 bool          `config:"no_traverse"`
+	CheckFirst                 bool          `config:"check_first"`
+	NoCheckDest                bool          `config:"no_check_dest"`
+	NoUnicodeNormalization     bool          `config:"no_unicode_normalization"`
+	NoUpdateModTime            bool          `config:"no_update_modtime"`
+	NoUpdateDirModTime         bool          `config:"no_update_dir_modtime"`
+	DataRateUnit               string        `config:"stats_unit"`
+	CompareDest                []string      `config:"compare_dest"`
+	CopyDest                   []string      `config:"copy_dest"`
+	BackupDir                  string        `config:"backup_dir"`
+	Suffix                     string        `config:"suffix"`
+	SuffixKeepExtension        bool          `config:"suffix_keep_extension"`
+	UseListR                   bool          `config:"fast_list"`
+	BufferSize                 SizeSuffix    `config:"buffer_size"`
+	BwLimit                    BwTimetable   `config:"bwlimit"`
+	BwLimitFile                BwTimetable   `config:"bwlimit_file"`
+	TPSLimit                   float64       `config:"tpslimit"`
+	TPSLimitBurst              int           `config:"tpslimit_burst"`
+	BindAddr                   net.IP        `config:"bind_addr"`
 	AuthAddr                   string
 	RedirectURL                string
-	DisableFeatures            []string
-	UserAgent                  string
-	Immutable                  bool
-	AutoConfirm                bool
-	StreamingUploadCutoff      SizeSuffix
-	StatsFileNameLength        int
-	AskPassword                bool
-	PasswordCommand            SpaceSepList
-	UseServerModTime           bool
-	MaxTransfer                SizeSuffix
-	MaxDuration                time.Duration
-	CutoffMode                 CutoffMode
-	MaxBacklog                 int
-	MaxStatsGroups             int
-	StatsOneLine               bool
-	StatsOneLineDate           bool   // If we want a date prefix at all
-	StatsOneLineDateFormat     string // If we want to customize the prefix
-	ErrorOnNoTransfer          bool   // Set appropriate exit code if no files transferred
-	Progress                   bool
-	ProgressTerminalTitle      bool
-	Cookie                     bool
-	UseMmap                    bool
-	CaCert                     []string // Client Side CA
-	ClientCert                 string   // Client Side Cert
-	ClientKey                  string   // Client Side Key
-	MultiThreadCutoff          SizeSuffix
-	MultiThreadStreams         int
-	MultiThreadSet             bool       // whether MultiThreadStreams was set (set in fs/config/configflags)
-	MultiThreadChunkSize       SizeSuffix // Chunk size for multi-thread downloads / uploads, if not set by filesystem
-	MultiThreadWriteBufferSize SizeSuffix
-	OrderBy                    string // instructions on how to order the transfer
-	UploadHeaders              []*HTTPOption
-	DownloadHeaders            []*HTTPOption
-	Headers                    []*HTTPOption
-	MetadataSet                Metadata // extra metadata to write when uploading
-	RefreshTimes               bool
-	NoConsole                  bool
-	TrafficClass               uint8
-	FsCacheExpireDuration      time.Duration
-	FsCacheExpireInterval      time.Duration
-	DisableHTTP2               bool
-	HumanReadable              bool
-	KvLockTime                 time.Duration // maximum time to keep key-value database locked by process
-	DisableHTTPKeepAlives      bool
-	Metadata                   bool
-	ServerSideAcrossConfigs    bool
-	TerminalColorMode          TerminalColorMode
-	DefaultTime                Time // time that directories with no time should display
-	Inplace                    bool // Download directly to destination file instead of atomic download to temp/rename
-	PartialSuffix              string
-	MetadataMapper             SpaceSepList
-=======
-	LogLevel                   LogLevel          `config:"log_level"`
-	StatsLogLevel              LogLevel          `config:"stats_log_level"`
-	UseJSONLog                 bool              `config:"use_json_log"`
-	DryRun                     bool              `config:"dry_run"`
-	Interactive                bool              `config:"interactive"`
-	Links                      bool              `config:"links"`
-	CheckSum                   bool              `config:"checksum"`
-	SizeOnly                   bool              `config:"size_only"`
-	IgnoreTimes                bool              `config:"ignore_times"`
-	IgnoreExisting             bool              `config:"ignore_existing"`
-	IgnoreErrors               bool              `config:"ignore_errors"`
-	ModifyWindow               time.Duration     `config:"modify_window"`
-	Checkers                   int               `config:"checkers"`
-	Transfers                  int               `config:"transfers"`
-	ConnectTimeout             time.Duration     `config:"contimeout"` // Connect timeout
-	Timeout                    time.Duration     `config:"timeout"`    // Data channel timeout
-	ExpectContinueTimeout      time.Duration     `config:"expect_continue_timeout"`
-	Dump                       DumpFlags         `config:"dump"`
-	InsecureSkipVerify         bool              `config:"no_check_certificate"` // Skip server certificate verification
-	DeleteMode                 DeleteMode        `config:"delete_mode"`
-	MaxDelete                  int64             `config:"max_delete"`
-	MaxDeleteSize              SizeSuffix        `config:"max_delete_size"`
-	TrackRenames               bool              `config:"track_renames"`          // Track file renames.
-	TrackRenamesStrategy       string            `config:"track_renames_strategy"` // Comma separated list of strategies used to track renames
-	Retries                    int               `config:"retries"`                // High-level retries
-	RetriesInterval            time.Duration     `config:"retries_sleep"`
-	LowLevelRetries            int               `config:"low_level_retries"`
-	UpdateOlder                bool              `config:"update"`           // Skip files that are newer on the destination
-	NoGzip                     bool              `config:"no_gzip_encoding"` // Disable compression
-	MaxDepth                   int               `config:"max_depth"`
-	IgnoreSize                 bool              `config:"ignore_size"`
-	IgnoreChecksum             bool              `config:"ignore_checksum"`
-	IgnoreCaseSync             bool              `config:"ignore_case_sync"`
-	FixCase                    bool              `config:"fix_case"`
-	NoTraverse                 bool              `config:"no_traverse"`
-	CheckFirst                 bool              `config:"check_first"`
-	NoCheckDest                bool              `config:"no_check_dest"`
-	NoUnicodeNormalization     bool              `config:"no_unicode_normalization"`
-	NoUpdateModTime            bool              `config:"no_update_modtime"`
-	NoUpdateDirModTime         bool              `config:"no_update_dir_modtime"`
-	DataRateUnit               string            `config:"stats_unit"`
-	CompareDest                []string          `config:"compare_dest"`
-	CopyDest                   []string          `config:"copy_dest"`
-	BackupDir                  string            `config:"backup_dir"`
-	Suffix                     string            `config:"suffix"`
-	SuffixKeepExtension        bool              `config:"suffix_keep_extension"`
-	UseListR                   bool              `config:"fast_list"`
-	BufferSize                 SizeSuffix        `config:"buffer_size"`
-	BwLimit                    BwTimetable       `config:"bwlimit"`
-	BwLimitFile                BwTimetable       `config:"bwlimit_file"`
-	TPSLimit                   float64           `config:"tpslimit"`
-	TPSLimitBurst              int               `config:"tpslimit_burst"`
-	BindAddr                   net.IP            `config:"bind_addr"`
 	DisableFeatures            []string          `config:"disable"`
 	UserAgent                  string            `config:"user_agent"`
 	Immutable                  bool              `config:"immutable"`
@@ -748,7 +644,6 @@
 	Inplace                    bool              `config:"inplace"`      // Download directly to destination file instead of atomic download to temp/rename
 	PartialSuffix              string            `config:"partial_suffix"`
 	MetadataMapper             SpaceSepList      `config:"metadata_mapper"`
->>>>>>> 5316acd0
 }
 
 func init() {
