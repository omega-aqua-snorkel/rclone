// +build !plan9,go1.7

package cache

import (
	"io"
	"os"
	"path"
	"sync"
	"time"

	"github.com/ncw/rclone/fs"
	"github.com/ncw/rclone/fs/hash"
	"github.com/ncw/rclone/lib/readers"
	"github.com/pkg/errors"
)

const (
	objectInCache       = "Object"
	objectPendingUpload = "TempObject"
)

// Object is a generic file like object that stores basic information about it
type Object struct {
	fs.Object `json:"-"`

	ParentFs      fs.Fs                `json:"-"`        // parent fs
	CacheFs       *Fs                  `json:"-"`        // cache fs
	Name          string               `json:"name"`     // name of the directory
	Dir           string               `json:"dir"`      // abs path of the object
	CacheModTime  int64                `json:"modTime"`  // modification or creation time - IsZero for unknown
	CacheSize     int64                `json:"size"`     // size of directory and contents or -1 if unknown
	CacheStorable bool                 `json:"storable"` // says whether this object can be stored
	CacheType     string               `json:"cacheType"`
	CacheTs       time.Time            `json:"cacheTs"`
	CacheHashes   map[hash.Type]string // all supported hashes cached

	refreshMutex sync.Mutex
}

// NewObject builds one from a generic fs.Object
func NewObject(f *Fs, remote string) *Object {
	fullRemote := path.Join(f.Root(), remote)
	dir, name := path.Split(fullRemote)

	cacheType := objectInCache
	parentFs := f.UnWrap()
	if f.tempWritePath != "" {
		_, err := f.cache.SearchPendingUpload(fullRemote)
		if err == nil { // queued for upload
			cacheType = objectPendingUpload
			parentFs = f.tempFs
			fs.Debugf(fullRemote, "pending upload found")
		}
	}

	co := &Object{
		ParentFs:      parentFs,
		CacheFs:       f,
		Name:          cleanPath(name),
		Dir:           cleanPath(dir),
		CacheModTime:  time.Now().UnixNano(),
		CacheSize:     0,
		CacheStorable: false,
		CacheType:     cacheType,
		CacheTs:       time.Now(),
	}
	return co
}

// ObjectFromOriginal builds one from a generic fs.Object
func ObjectFromOriginal(f *Fs, o fs.Object) *Object {
	var co *Object
	fullRemote := cleanPath(path.Join(f.Root(), o.Remote()))
	dir, name := path.Split(fullRemote)

	cacheType := objectInCache
	parentFs := f.UnWrap()
	if f.tempWritePath != "" {
		_, err := f.cache.SearchPendingUpload(fullRemote)
		if err == nil { // queued for upload
			cacheType = objectPendingUpload
			parentFs = f.tempFs
			fs.Debugf(fullRemote, "pending upload found")
		}
	}

	co = &Object{
		ParentFs:  parentFs,
		CacheFs:   f,
		Name:      cleanPath(name),
		Dir:       cleanPath(dir),
		CacheType: cacheType,
		CacheTs:   time.Now(),
	}
	co.updateData(o)
	return co
}

func (o *Object) updateData(source fs.Object) {
	o.Object = source
	o.CacheModTime = source.ModTime().UnixNano()
	o.CacheSize = source.Size()
	o.CacheStorable = source.Storable()
	o.CacheTs = time.Now()
	o.CacheHashes = make(map[hash.Type]string)
}

// Fs returns its FS info
func (o *Object) Fs() fs.Info {
	return o.CacheFs
}

// String returns a human friendly name for this object
func (o *Object) String() string {
	if o == nil {
		return "<nil>"
	}
	return o.Remote()
}

// Remote returns the remote path
func (o *Object) Remote() string {
	p := path.Join(o.Dir, o.Name)
	return o.CacheFs.cleanRootFromPath(p)
}

// abs returns the absolute path to the object
func (o *Object) abs() string {
	return path.Join(o.Dir, o.Name)
}

// ModTime returns the cached ModTime
func (o *Object) ModTime() time.Time {
	return time.Unix(0, o.CacheModTime)
}

// Size returns the cached Size
func (o *Object) Size() int64 {
	return o.CacheSize
}

// Storable returns the cached Storable
func (o *Object) Storable() bool {
	return o.CacheStorable
}

// refreshFromSource requests the original FS for the object in case it comes from a cached entry
func (o *Object) refreshFromSource(force bool) error {
	o.refreshMutex.Lock()
	defer o.refreshMutex.Unlock()
	var err error
	var liveObject fs.Object

	if o.Object != nil && !force {
		return nil
	}
	if o.isTempFile() {
		liveObject, err = o.ParentFs.NewObject(o.Remote())
		err = errors.Wrapf(err, "in parent fs %v", o.ParentFs)
	} else {
		liveObject, err = o.CacheFs.Fs.NewObject(o.Remote())
		err = errors.Wrapf(err, "in cache fs %v", o.CacheFs.Fs)
	}
	if err != nil {
		fs.Errorf(o, "error refreshing object in : %v", err)
		return err
	}
	o.updateData(liveObject)
	o.persist()

	return nil
}

// SetModTime sets the ModTime of this object
func (o *Object) SetModTime(t time.Time) error {
	if err := o.refreshFromSource(false); err != nil {
		return err
	}

	err := o.Object.SetModTime(t)
	if err != nil {
		return err
	}

	o.CacheModTime = t.UnixNano()
	o.persist()
	fs.Debugf(o, "updated ModTime: %v", t)

	return nil
}

// Open is used to request a specific part of the file using fs.RangeOption
func (o *Object) Open(options ...fs.OpenOption) (io.ReadCloser, error) {
	if err := o.refreshFromSource(true); err != nil {
		return nil, err
	}

	var err error
<<<<<<< HEAD
	cacheReader := NewObjectHandle(o, o.CacheFs)
	var offset, limit int64
=======
	cacheReader := NewObjectHandle(o)
	var offset, limit int64 = 0, -1
>>>>>>> fe52502f
	for _, option := range options {
		switch x := option.(type) {
		case *fs.SeekOption:
			offset = x.Offset
		case *fs.RangeOption:
			offset, limit = x.Decode(o.Size())
		}
		_, err = cacheReader.Seek(offset, os.SEEK_SET)
		if err != nil {
			return nil, err
		}
	}

	return readers.NewLimitedReadCloser(cacheReader, limit), nil
}

// Update will change the object data
func (o *Object) Update(in io.Reader, src fs.ObjectInfo, options ...fs.OpenOption) error {
	if err := o.refreshFromSource(false); err != nil {
		return err
	}
	// pause background uploads if active
	if o.CacheFs.tempWritePath != "" {
		o.CacheFs.backgroundRunner.pause()
		defer o.CacheFs.backgroundRunner.play()
		// don't allow started uploads
		if o.isTempFile() && o.tempFileStartedUpload() {
			return errors.Errorf("%v is currently uploading, can't update", o)
		}
	}
	fs.Debugf(o, "updating object contents with size %v", src.Size())

	// FIXME use reliable upload
	err := o.Object.Update(in, src, options...)
	if err != nil {
		fs.Errorf(o, "error updating source: %v", err)
		return err
	}

	// deleting cached chunks and info to be replaced with new ones
	_ = o.CacheFs.cache.RemoveObject(o.abs())

	o.CacheModTime = src.ModTime().UnixNano()
	o.CacheSize = src.Size()
	o.CacheHashes = make(map[hash.Type]string)
	o.CacheTs = time.Now()
	o.persist()

	return nil
}

// Remove deletes the object from both the cache and the source
func (o *Object) Remove() error {
	if err := o.refreshFromSource(false); err != nil {
		return err
	}
	// pause background uploads if active
	if o.CacheFs.tempWritePath != "" {
		o.CacheFs.backgroundRunner.pause()
		defer o.CacheFs.backgroundRunner.play()
		// don't allow started uploads
		if o.isTempFile() && o.tempFileStartedUpload() {
			return errors.Errorf("%v is currently uploading, can't delete", o)
		}
	}
	err := o.Object.Remove()
	if err != nil {
		return err
	}

	fs.Debugf(o, "removing object")
	_ = o.CacheFs.cache.RemoveObject(o.abs())
	_ = o.CacheFs.cache.removePendingUpload(o.abs())
	_ = o.CacheFs.cache.ExpireDir(NewDirectory(o.CacheFs, cleanPath(path.Dir(o.Remote()))))

	return nil
}

// Hash requests a hash of the object and stores in the cache
// since it might or might not be called, this is lazy loaded
func (o *Object) Hash(ht hash.Type) (string, error) {
	if o.CacheHashes == nil {
		o.CacheHashes = make(map[hash.Type]string)
	}

	cachedHash, found := o.CacheHashes[ht]
	if found {
		return cachedHash, nil
	}
	if err := o.refreshFromSource(false); err != nil {
		return "", err
	}
	liveHash, err := o.Object.Hash(ht)
	if err != nil {
		return "", err
	}
	o.CacheHashes[ht] = liveHash

	o.persist()
	fs.Debugf(o, "object hash cached: %v", liveHash)

	return liveHash, nil
}

// persist adds this object to the persistent cache
func (o *Object) persist() *Object {
	err := o.CacheFs.cache.AddObject(o)
	if err != nil {
		fs.Errorf(o, "failed to cache object: %v", err)
	}
	return o
}

func (o *Object) isTempFile() bool {
	_, err := o.CacheFs.cache.SearchPendingUpload(o.abs())
	if err != nil {
		o.CacheType = objectInCache
		return false
	}

	o.CacheType = objectPendingUpload
	return true
}

func (o *Object) tempFileStartedUpload() bool {
	started, err := o.CacheFs.cache.SearchPendingUpload(o.abs())
	if err != nil {
		return false
	}
	return started
}

var (
	_ fs.Object = (*Object)(nil)
)<|MERGE_RESOLUTION|>--- conflicted
+++ resolved
@@ -197,13 +197,8 @@
 	}
 
 	var err error
-<<<<<<< HEAD
 	cacheReader := NewObjectHandle(o, o.CacheFs)
-	var offset, limit int64
-=======
-	cacheReader := NewObjectHandle(o)
 	var offset, limit int64 = 0, -1
->>>>>>> fe52502f
 	for _, option := range options {
 		switch x := option.(type) {
 		case *fs.SeekOption:
