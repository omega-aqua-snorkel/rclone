// Package s3 provides an interface to Amazon S3 object storage
package s3

//go:generate go run gen_setfrom.go -o setfrom.go

import (
	"bytes"
	"context"
	"crypto/md5"
	"crypto/tls"
	"encoding/base64"
	"encoding/hex"
	"encoding/json"
	"encoding/xml"
	"errors"
	"fmt"
	"github.com/aws/aws-sdk-go/service/kms"
	"github.com/aws/aws-sdk-go/service/s3/s3crypto"
	"github.com/aws/aws-sdk-go/service/sts"
	"io"
	"net/http"
	"net/url"
	"path"
	"regexp"
	"sort"
	"strconv"
	"strings"
	"sync"
	"time"

	"github.com/aws/aws-sdk-go/service/s3/s3manager"

	"github.com/aws/aws-sdk-go/aws"
	"github.com/aws/aws-sdk-go/aws/awserr"
	"github.com/aws/aws-sdk-go/aws/corehandlers"
	"github.com/aws/aws-sdk-go/aws/credentials"
	"github.com/aws/aws-sdk-go/aws/credentials/ec2rolecreds"
	"github.com/aws/aws-sdk-go/aws/defaults"
	"github.com/aws/aws-sdk-go/aws/ec2metadata"
	"github.com/aws/aws-sdk-go/aws/endpoints"
	"github.com/aws/aws-sdk-go/aws/request"
	"github.com/aws/aws-sdk-go/aws/session"
	"github.com/aws/aws-sdk-go/service/s3"
	"github.com/ncw/swift/v2"
	"github.com/rclone/rclone/fs"
	"github.com/rclone/rclone/fs/accounting"
	"github.com/rclone/rclone/fs/chunksize"
	"github.com/rclone/rclone/fs/config"
	"github.com/rclone/rclone/fs/config/configmap"
	"github.com/rclone/rclone/fs/config/configstruct"
	"github.com/rclone/rclone/fs/fserrors"
	"github.com/rclone/rclone/fs/fshttp"
	"github.com/rclone/rclone/fs/hash"
	"github.com/rclone/rclone/fs/operations"
	"github.com/rclone/rclone/fs/walk"
	"github.com/rclone/rclone/lib/atexit"
	"github.com/rclone/rclone/lib/bucket"
	"github.com/rclone/rclone/lib/encoder"
	"github.com/rclone/rclone/lib/multipart"
	"github.com/rclone/rclone/lib/pacer"
	"github.com/rclone/rclone/lib/pool"
	"github.com/rclone/rclone/lib/readers"
	"github.com/rclone/rclone/lib/rest"
	"github.com/rclone/rclone/lib/version"
	"golang.org/x/net/http/httpguts"
)

// Register with Fs
func init() {
	fs.Register(&fs.RegInfo{
		Name:        "s3",
		Description: "Amazon S3 Compliant Storage Providers including AWS, Alibaba, ArvanCloud, Ceph, China Mobile, Cloudflare, GCS, DigitalOcean, Dreamhost, Huawei OBS, IBM COS, IDrive e2, IONOS Cloud, Leviia, Liara, Lyve Cloud, Minio, Netease, Petabox, RackCorp, Scaleway, SeaweedFS, StackPath, Storj, Synology, Tencent COS, Qiniu and Wasabi",
		NewFs:       NewFs,
		CommandHelp: commandHelp,
		Config: func(ctx context.Context, name string, m configmap.Mapper, config fs.ConfigIn) (*fs.ConfigOut, error) {
			switch config.State {
			case "":
				return nil, setEndpointValueForIDriveE2(m)
			}
			return nil, fmt.Errorf("unknown state %q", config.State)
		},
		MetadataInfo: &fs.MetadataInfo{
			System: systemMetadataInfo,
			Help:   `User metadata is stored as x-amz-meta- keys. S3 metadata keys are case insensitive and are always returned in lower case.`,
		},
		Options: []fs.Option{{
			Name: fs.ConfigProvider,
			Help: "Choose your S3 provider.",
			// NB if you add a new provider here, then add it in the
			// setQuirks function and set the correct quirks
			Examples: []fs.OptionExample{{
				Value: "AWS",
				Help:  "Amazon Web Services (AWS) S3",
			}, {
				Value: "Alibaba",
				Help:  "Alibaba Cloud Object Storage System (OSS) formerly Aliyun",
			}, {
				Value: "ArvanCloud",
				Help:  "Arvan Cloud Object Storage (AOS)",
			}, {
				Value: "Ceph",
				Help:  "Ceph Object Storage",
			}, {
				Value: "ChinaMobile",
				Help:  "China Mobile Ecloud Elastic Object Storage (EOS)",
			}, {
				Value: "Cloudflare",
				Help:  "Cloudflare R2 Storage",
			}, {
				Value: "DigitalOcean",
				Help:  "DigitalOcean Spaces",
			}, {
				Value: "Dreamhost",
				Help:  "Dreamhost DreamObjects",
			}, {
				Value: "GCS",
				Help:  "Google Cloud Storage",
			}, {
				Value: "HuaweiOBS",
				Help:  "Huawei Object Storage Service",
			}, {
				Value: "IBMCOS",
				Help:  "IBM COS S3",
			}, {
				Value: "IDrive",
				Help:  "IDrive e2",
			}, {
				Value: "IONOS",
				Help:  "IONOS Cloud",
			}, {
				Value: "LyveCloud",
				Help:  "Seagate Lyve Cloud",
			}, {
				Value: "Leviia",
				Help:  "Leviia Object Storage",
			}, {
				Value: "Liara",
				Help:  "Liara Object Storage",
			}, {
				Value: "Minio",
				Help:  "Minio Object Storage",
			}, {
				Value: "Netease",
				Help:  "Netease Object Storage (NOS)",
			}, {
				Value: "Petabox",
				Help:  "Petabox Object Storage",
			}, {
				Value: "RackCorp",
				Help:  "RackCorp Object Storage",
			}, {
				Value: "Scaleway",
				Help:  "Scaleway Object Storage",
			}, {
				Value: "SeaweedFS",
				Help:  "SeaweedFS S3",
			}, {
				Value: "StackPath",
				Help:  "StackPath Object Storage",
			}, {
				Value: "Storj",
				Help:  "Storj (S3 Compatible Gateway)",
			}, {
				Value: "Synology",
				Help:  "Synology C2 Object Storage",
			}, {
				Value: "TencentCOS",
				Help:  "Tencent Cloud Object Storage (COS)",
			}, {
				Value: "Wasabi",
				Help:  "Wasabi Object Storage",
			}, {
				Value: "Qiniu",
				Help:  "Qiniu Object Storage (Kodo)",
			}, {
				Value: "Other",
				Help:  "Any other S3 compatible provider",
			}},
		}, {
			Name:    "env_auth",
			Help:    "Get AWS credentials from runtime (environment variables or EC2/ECS meta data if no env vars).\n\nOnly applies if access_key_id and secret_access_key is blank.",
			Default: false,
			Examples: []fs.OptionExample{{
				Value: "false",
				Help:  "Enter AWS credentials in the next step.",
			}, {
				Value: "true",
				Help:  "Get AWS credentials from the environment (env vars or IAM).",
			}},
		}, {
			Name:      "access_key_id",
			Help:      "AWS Access Key ID.\n\nLeave blank for anonymous access or runtime credentials.",
			Sensitive: true,
		}, {
			Name:      "secret_access_key",
			Help:      "AWS Secret Access Key (password).\n\nLeave blank for anonymous access or runtime credentials.",
			Sensitive: true,
		}, {
			// References:
			// 1. https://docs.aws.amazon.com/general/latest/gr/rande.html
			// 2. https://docs.aws.amazon.com/general/latest/gr/s3.html
			Name:     "region",
			Help:     "Region to connect to.",
			Provider: "AWS",
			Examples: []fs.OptionExample{{
				Value: "us-east-1",
				Help:  "The default endpoint - a good choice if you are unsure.\nUS Region, Northern Virginia, or Pacific Northwest.\nLeave location constraint empty.",
			}, {
				Value: "us-east-2",
				Help:  "US East (Ohio) Region.\nNeeds location constraint us-east-2.",
			}, {
				Value: "us-west-1",
				Help:  "US West (Northern California) Region.\nNeeds location constraint us-west-1.",
			}, {
				Value: "us-west-2",
				Help:  "US West (Oregon) Region.\nNeeds location constraint us-west-2.",
			}, {
				Value: "ca-central-1",
				Help:  "Canada (Central) Region.\nNeeds location constraint ca-central-1.",
			}, {
				Value: "eu-west-1",
				Help:  "EU (Ireland) Region.\nNeeds location constraint EU or eu-west-1.",
			}, {
				Value: "eu-west-2",
				Help:  "EU (London) Region.\nNeeds location constraint eu-west-2.",
			}, {
				Value: "eu-west-3",
				Help:  "EU (Paris) Region.\nNeeds location constraint eu-west-3.",
			}, {
				Value: "eu-north-1",
				Help:  "EU (Stockholm) Region.\nNeeds location constraint eu-north-1.",
			}, {
				Value: "eu-south-1",
				Help:  "EU (Milan) Region.\nNeeds location constraint eu-south-1.",
			}, {
				Value: "eu-central-1",
				Help:  "EU (Frankfurt) Region.\nNeeds location constraint eu-central-1.",
			}, {
				Value: "ap-southeast-1",
				Help:  "Asia Pacific (Singapore) Region.\nNeeds location constraint ap-southeast-1.",
			}, {
				Value: "ap-southeast-2",
				Help:  "Asia Pacific (Sydney) Region.\nNeeds location constraint ap-southeast-2.",
			}, {
				Value: "ap-northeast-1",
				Help:  "Asia Pacific (Tokyo) Region.\nNeeds location constraint ap-northeast-1.",
			}, {
				Value: "ap-northeast-2",
				Help:  "Asia Pacific (Seoul).\nNeeds location constraint ap-northeast-2.",
			}, {
				Value: "ap-northeast-3",
				Help:  "Asia Pacific (Osaka-Local).\nNeeds location constraint ap-northeast-3.",
			}, {
				Value: "ap-south-1",
				Help:  "Asia Pacific (Mumbai).\nNeeds location constraint ap-south-1.",
			}, {
				Value: "ap-east-1",
				Help:  "Asia Pacific (Hong Kong) Region.\nNeeds location constraint ap-east-1.",
			}, {
				Value: "sa-east-1",
				Help:  "South America (Sao Paulo) Region.\nNeeds location constraint sa-east-1.",
			}, {
				Value: "me-south-1",
				Help:  "Middle East (Bahrain) Region.\nNeeds location constraint me-south-1.",
			}, {
				Value: "af-south-1",
				Help:  "Africa (Cape Town) Region.\nNeeds location constraint af-south-1.",
			}, {
				Value: "cn-north-1",
				Help:  "China (Beijing) Region.\nNeeds location constraint cn-north-1.",
			}, {
				Value: "cn-northwest-1",
				Help:  "China (Ningxia) Region.\nNeeds location constraint cn-northwest-1.",
			}, {
				Value: "us-gov-east-1",
				Help:  "AWS GovCloud (US-East) Region.\nNeeds location constraint us-gov-east-1.",
			}, {
				Value: "us-gov-west-1",
				Help:  "AWS GovCloud (US) Region.\nNeeds location constraint us-gov-west-1.",
			}},
		}, {
			Name:     "region",
			Help:     "region - the location where your bucket will be created and your data stored.\n",
			Provider: "RackCorp",
			Examples: []fs.OptionExample{{
				Value: "global",
				Help:  "Global CDN (All locations) Region",
			}, {
				Value: "au",
				Help:  "Australia (All states)",
			}, {
				Value: "au-nsw",
				Help:  "NSW (Australia) Region",
			}, {
				Value: "au-qld",
				Help:  "QLD (Australia) Region",
			}, {
				Value: "au-vic",
				Help:  "VIC (Australia) Region",
			}, {
				Value: "au-wa",
				Help:  "Perth (Australia) Region",
			}, {
				Value: "ph",
				Help:  "Manila (Philippines) Region",
			}, {
				Value: "th",
				Help:  "Bangkok (Thailand) Region",
			}, {
				Value: "hk",
				Help:  "HK (Hong Kong) Region",
			}, {
				Value: "mn",
				Help:  "Ulaanbaatar (Mongolia) Region",
			}, {
				Value: "kg",
				Help:  "Bishkek (Kyrgyzstan) Region",
			}, {
				Value: "id",
				Help:  "Jakarta (Indonesia) Region",
			}, {
				Value: "jp",
				Help:  "Tokyo (Japan) Region",
			}, {
				Value: "sg",
				Help:  "SG (Singapore) Region",
			}, {
				Value: "de",
				Help:  "Frankfurt (Germany) Region",
			}, {
				Value: "us",
				Help:  "USA (AnyCast) Region",
			}, {
				Value: "us-east-1",
				Help:  "New York (USA) Region",
			}, {
				Value: "us-west-1",
				Help:  "Freemont (USA) Region",
			}, {
				Value: "nz",
				Help:  "Auckland (New Zealand) Region",
			}},
		}, {
			Name:     "region",
			Help:     "Region to connect to.",
			Provider: "Scaleway",
			Examples: []fs.OptionExample{{
				Value: "nl-ams",
				Help:  "Amsterdam, The Netherlands",
			}, {
				Value: "fr-par",
				Help:  "Paris, France",
			}, {
				Value: "pl-waw",
				Help:  "Warsaw, Poland",
			}},
		}, {
			Name:     "region",
			Help:     "Region to connect to. - the location where your bucket will be created and your data stored. Need bo be same with your endpoint.\n",
			Provider: "HuaweiOBS",
			Examples: []fs.OptionExample{{
				Value: "af-south-1",
				Help:  "AF-Johannesburg",
			}, {
				Value: "ap-southeast-2",
				Help:  "AP-Bangkok",
			}, {
				Value: "ap-southeast-3",
				Help:  "AP-Singapore",
			}, {
				Value: "cn-east-3",
				Help:  "CN East-Shanghai1",
			}, {
				Value: "cn-east-2",
				Help:  "CN East-Shanghai2",
			}, {
				Value: "cn-north-1",
				Help:  "CN North-Beijing1",
			}, {
				Value: "cn-north-4",
				Help:  "CN North-Beijing4",
			}, {
				Value: "cn-south-1",
				Help:  "CN South-Guangzhou",
			}, {
				Value: "ap-southeast-1",
				Help:  "CN-Hong Kong",
			}, {
				Value: "sa-argentina-1",
				Help:  "LA-Buenos Aires1",
			}, {
				Value: "sa-peru-1",
				Help:  "LA-Lima1",
			}, {
				Value: "na-mexico-1",
				Help:  "LA-Mexico City1",
			}, {
				Value: "sa-chile-1",
				Help:  "LA-Santiago2",
			}, {
				Value: "sa-brazil-1",
				Help:  "LA-Sao Paulo1",
			}, {
				Value: "ru-northwest-2",
				Help:  "RU-Moscow2",
			}},
		}, {
			Name:     "region",
			Help:     "Region to connect to.",
			Provider: "Cloudflare",
			Examples: []fs.OptionExample{{
				Value: "auto",
				Help:  "R2 buckets are automatically distributed across Cloudflare's data centers for low latency.",
			}},
		}, {
			// References:
			// https://developer.qiniu.com/kodo/4088/s3-access-domainname
			Name:     "region",
			Help:     "Region to connect to.",
			Provider: "Qiniu",
			Examples: []fs.OptionExample{{
				Value: "cn-east-1",
				Help:  "The default endpoint - a good choice if you are unsure.\nEast China Region 1.\nNeeds location constraint cn-east-1.",
			}, {
				Value: "cn-east-2",
				Help:  "East China Region 2.\nNeeds location constraint cn-east-2.",
			}, {
				Value: "cn-north-1",
				Help:  "North China Region 1.\nNeeds location constraint cn-north-1.",
			}, {
				Value: "cn-south-1",
				Help:  "South China Region 1.\nNeeds location constraint cn-south-1.",
			}, {
				Value: "us-north-1",
				Help:  "North America Region.\nNeeds location constraint us-north-1.",
			}, {
				Value: "ap-southeast-1",
				Help:  "Southeast Asia Region 1.\nNeeds location constraint ap-southeast-1.",
			}, {
				Value: "ap-northeast-1",
				Help:  "Northeast Asia Region 1.\nNeeds location constraint ap-northeast-1.",
			}},
		}, {
			Name:     "region",
			Help:     "Region where your bucket will be created and your data stored.\n",
			Provider: "IONOS",
			Examples: []fs.OptionExample{{
				Value: "de",
				Help:  "Frankfurt, Germany",
			}, {
				Value: "eu-central-2",
				Help:  "Berlin, Germany",
			}, {
				Value: "eu-south-2",
				Help:  "Logrono, Spain",
			}},
		}, {
			Name:     "region",
			Help:     "Region where your bucket will be created and your data stored.\n",
			Provider: "Petabox",
			Examples: []fs.OptionExample{{
				Value: "us-east-1",
				Help:  "US East (N. Virginia)",
			}, {
				Value: "eu-central-1",
				Help:  "Europe (Frankfurt)",
			}, {
				Value: "ap-southeast-1",
				Help:  "Asia Pacific (Singapore)",
			}, {
				Value: "me-south-1",
				Help:  "Middle East (Bahrain)",
			}, {
				Value: "sa-east-1",
				Help:  "South America (São Paulo)",
			}},
		}, {
			Name:     "region",
			Help:     "Region where your data stored.\n",
			Provider: "Synology",
			Examples: []fs.OptionExample{{
				Value: "eu-001",
				Help:  "Europe Region 1",
			}, {
				Value: "eu-002",
				Help:  "Europe Region 2",
			}, {
				Value: "us-001",
				Help:  "US Region 1",
			}, {
				Value: "us-002",
				Help:  "US Region 2",
			}, {
				Value: "tw-001",
				Help:  "Asia (Taiwan)",
			}},
		}, {
			Name:     "region",
			Help:     "Region to connect to.\n\nLeave blank if you are using an S3 clone and you don't have a region.",
			Provider: "!AWS,Alibaba,ArvanCloud,ChinaMobile,Cloudflare,IONOS,Petabox,Liara,Qiniu,RackCorp,Scaleway,Storj,Synology,TencentCOS,HuaweiOBS,IDrive",
			Examples: []fs.OptionExample{{
				Value: "",
				Help:  "Use this if unsure.\nWill use v4 signatures and an empty region.",
			}, {
				Value: "other-v2-signature",
				Help:  "Use this only if v4 signatures don't work.\nE.g. pre Jewel/v10 CEPH.",
			}},
		}, {
			Name:     "endpoint",
			Help:     "Endpoint for S3 API.\n\nLeave blank if using AWS to use the default endpoint for the region.",
			Provider: "AWS",
		}, {
			// ChinaMobile endpoints: https://ecloud.10086.cn/op-help-center/doc/article/24534
			Name:     "endpoint",
			Help:     "Endpoint for China Mobile Ecloud Elastic Object Storage (EOS) API.",
			Provider: "ChinaMobile",
			Examples: []fs.OptionExample{{
				Value: "eos-wuxi-1.cmecloud.cn",
				Help:  "The default endpoint - a good choice if you are unsure.\nEast China (Suzhou)",
			}, {
				Value: "eos-jinan-1.cmecloud.cn",
				Help:  "East China (Jinan)",
			}, {
				Value: "eos-ningbo-1.cmecloud.cn",
				Help:  "East China (Hangzhou)",
			}, {
				Value: "eos-shanghai-1.cmecloud.cn",
				Help:  "East China (Shanghai-1)",
			}, {
				Value: "eos-zhengzhou-1.cmecloud.cn",
				Help:  "Central China (Zhengzhou)",
			}, {
				Value: "eos-hunan-1.cmecloud.cn",
				Help:  "Central China (Changsha-1)",
			}, {
				Value: "eos-zhuzhou-1.cmecloud.cn",
				Help:  "Central China (Changsha-2)",
			}, {
				Value: "eos-guangzhou-1.cmecloud.cn",
				Help:  "South China (Guangzhou-2)",
			}, {
				Value: "eos-dongguan-1.cmecloud.cn",
				Help:  "South China (Guangzhou-3)",
			}, {
				Value: "eos-beijing-1.cmecloud.cn",
				Help:  "North China (Beijing-1)",
			}, {
				Value: "eos-beijing-2.cmecloud.cn",
				Help:  "North China (Beijing-2)",
			}, {
				Value: "eos-beijing-4.cmecloud.cn",
				Help:  "North China (Beijing-3)",
			}, {
				Value: "eos-huhehaote-1.cmecloud.cn",
				Help:  "North China (Huhehaote)",
			}, {
				Value: "eos-chengdu-1.cmecloud.cn",
				Help:  "Southwest China (Chengdu)",
			}, {
				Value: "eos-chongqing-1.cmecloud.cn",
				Help:  "Southwest China (Chongqing)",
			}, {
				Value: "eos-guiyang-1.cmecloud.cn",
				Help:  "Southwest China (Guiyang)",
			}, {
				Value: "eos-xian-1.cmecloud.cn",
				Help:  "Nouthwest China (Xian)",
			}, {
				Value: "eos-yunnan.cmecloud.cn",
				Help:  "Yunnan China (Kunming)",
			}, {
				Value: "eos-yunnan-2.cmecloud.cn",
				Help:  "Yunnan China (Kunming-2)",
			}, {
				Value: "eos-tianjin-1.cmecloud.cn",
				Help:  "Tianjin China (Tianjin)",
			}, {
				Value: "eos-jilin-1.cmecloud.cn",
				Help:  "Jilin China (Changchun)",
			}, {
				Value: "eos-hubei-1.cmecloud.cn",
				Help:  "Hubei China (Xiangyan)",
			}, {
				Value: "eos-jiangxi-1.cmecloud.cn",
				Help:  "Jiangxi China (Nanchang)",
			}, {
				Value: "eos-gansu-1.cmecloud.cn",
				Help:  "Gansu China (Lanzhou)",
			}, {
				Value: "eos-shanxi-1.cmecloud.cn",
				Help:  "Shanxi China (Taiyuan)",
			}, {
				Value: "eos-liaoning-1.cmecloud.cn",
				Help:  "Liaoning China (Shenyang)",
			}, {
				Value: "eos-hebei-1.cmecloud.cn",
				Help:  "Hebei China (Shijiazhuang)",
			}, {
				Value: "eos-fujian-1.cmecloud.cn",
				Help:  "Fujian China (Xiamen)",
			}, {
				Value: "eos-guangxi-1.cmecloud.cn",
				Help:  "Guangxi China (Nanning)",
			}, {
				Value: "eos-anhui-1.cmecloud.cn",
				Help:  "Anhui China (Huainan)",
			}},
		}, {
			// ArvanCloud endpoints: https://www.arvancloud.ir/en/products/cloud-storage
			Name:     "endpoint",
			Help:     "Endpoint for Arvan Cloud Object Storage (AOS) API.",
			Provider: "ArvanCloud",
			Examples: []fs.OptionExample{{
				Value: "s3.ir-thr-at1.arvanstorage.ir",
				Help:  "The default endpoint - a good choice if you are unsure.\nTehran Iran (Simin)",
			}, {
				Value: "s3.ir-tbz-sh1.arvanstorage.ir",
				Help:  "Tabriz Iran (Shahriar)",
			}},
		}, {
			Name:     "endpoint",
			Help:     "Endpoint for IBM COS S3 API.\n\nSpecify if using an IBM COS On Premise.",
			Provider: "IBMCOS",
			Examples: []fs.OptionExample{{
				Value: "s3.us.cloud-object-storage.appdomain.cloud",
				Help:  "US Cross Region Endpoint",
			}, {
				Value: "s3.dal.us.cloud-object-storage.appdomain.cloud",
				Help:  "US Cross Region Dallas Endpoint",
			}, {
				Value: "s3.wdc.us.cloud-object-storage.appdomain.cloud",
				Help:  "US Cross Region Washington DC Endpoint",
			}, {
				Value: "s3.sjc.us.cloud-object-storage.appdomain.cloud",
				Help:  "US Cross Region San Jose Endpoint",
			}, {
				Value: "s3.private.us.cloud-object-storage.appdomain.cloud",
				Help:  "US Cross Region Private Endpoint",
			}, {
				Value: "s3.private.dal.us.cloud-object-storage.appdomain.cloud",
				Help:  "US Cross Region Dallas Private Endpoint",
			}, {
				Value: "s3.private.wdc.us.cloud-object-storage.appdomain.cloud",
				Help:  "US Cross Region Washington DC Private Endpoint",
			}, {
				Value: "s3.private.sjc.us.cloud-object-storage.appdomain.cloud",
				Help:  "US Cross Region San Jose Private Endpoint",
			}, {
				Value: "s3.us-east.cloud-object-storage.appdomain.cloud",
				Help:  "US Region East Endpoint",
			}, {
				Value: "s3.private.us-east.cloud-object-storage.appdomain.cloud",
				Help:  "US Region East Private Endpoint",
			}, {
				Value: "s3.us-south.cloud-object-storage.appdomain.cloud",
				Help:  "US Region South Endpoint",
			}, {
				Value: "s3.private.us-south.cloud-object-storage.appdomain.cloud",
				Help:  "US Region South Private Endpoint",
			}, {
				Value: "s3.eu.cloud-object-storage.appdomain.cloud",
				Help:  "EU Cross Region Endpoint",
			}, {
				Value: "s3.fra.eu.cloud-object-storage.appdomain.cloud",
				Help:  "EU Cross Region Frankfurt Endpoint",
			}, {
				Value: "s3.mil.eu.cloud-object-storage.appdomain.cloud",
				Help:  "EU Cross Region Milan Endpoint",
			}, {
				Value: "s3.ams.eu.cloud-object-storage.appdomain.cloud",
				Help:  "EU Cross Region Amsterdam Endpoint",
			}, {
				Value: "s3.private.eu.cloud-object-storage.appdomain.cloud",
				Help:  "EU Cross Region Private Endpoint",
			}, {
				Value: "s3.private.fra.eu.cloud-object-storage.appdomain.cloud",
				Help:  "EU Cross Region Frankfurt Private Endpoint",
			}, {
				Value: "s3.private.mil.eu.cloud-object-storage.appdomain.cloud",
				Help:  "EU Cross Region Milan Private Endpoint",
			}, {
				Value: "s3.private.ams.eu.cloud-object-storage.appdomain.cloud",
				Help:  "EU Cross Region Amsterdam Private Endpoint",
			}, {
				Value: "s3.eu-gb.cloud-object-storage.appdomain.cloud",
				Help:  "Great Britain Endpoint",
			}, {
				Value: "s3.private.eu-gb.cloud-object-storage.appdomain.cloud",
				Help:  "Great Britain Private Endpoint",
			}, {
				Value: "s3.eu-de.cloud-object-storage.appdomain.cloud",
				Help:  "EU Region DE Endpoint",
			}, {
				Value: "s3.private.eu-de.cloud-object-storage.appdomain.cloud",
				Help:  "EU Region DE Private Endpoint",
			}, {
				Value: "s3.ap.cloud-object-storage.appdomain.cloud",
				Help:  "APAC Cross Regional Endpoint",
			}, {
				Value: "s3.tok.ap.cloud-object-storage.appdomain.cloud",
				Help:  "APAC Cross Regional Tokyo Endpoint",
			}, {
				Value: "s3.hkg.ap.cloud-object-storage.appdomain.cloud",
				Help:  "APAC Cross Regional HongKong Endpoint",
			}, {
				Value: "s3.seo.ap.cloud-object-storage.appdomain.cloud",
				Help:  "APAC Cross Regional Seoul Endpoint",
			}, {
				Value: "s3.private.ap.cloud-object-storage.appdomain.cloud",
				Help:  "APAC Cross Regional Private Endpoint",
			}, {
				Value: "s3.private.tok.ap.cloud-object-storage.appdomain.cloud",
				Help:  "APAC Cross Regional Tokyo Private Endpoint",
			}, {
				Value: "s3.private.hkg.ap.cloud-object-storage.appdomain.cloud",
				Help:  "APAC Cross Regional HongKong Private Endpoint",
			}, {
				Value: "s3.private.seo.ap.cloud-object-storage.appdomain.cloud",
				Help:  "APAC Cross Regional Seoul Private Endpoint",
			}, {
				Value: "s3.jp-tok.cloud-object-storage.appdomain.cloud",
				Help:  "APAC Region Japan Endpoint",
			}, {
				Value: "s3.private.jp-tok.cloud-object-storage.appdomain.cloud",
				Help:  "APAC Region Japan Private Endpoint",
			}, {
				Value: "s3.au-syd.cloud-object-storage.appdomain.cloud",
				Help:  "APAC Region Australia Endpoint",
			}, {
				Value: "s3.private.au-syd.cloud-object-storage.appdomain.cloud",
				Help:  "APAC Region Australia Private Endpoint",
			}, {
				Value: "s3.ams03.cloud-object-storage.appdomain.cloud",
				Help:  "Amsterdam Single Site Endpoint",
			}, {
				Value: "s3.private.ams03.cloud-object-storage.appdomain.cloud",
				Help:  "Amsterdam Single Site Private Endpoint",
			}, {
				Value: "s3.che01.cloud-object-storage.appdomain.cloud",
				Help:  "Chennai Single Site Endpoint",
			}, {
				Value: "s3.private.che01.cloud-object-storage.appdomain.cloud",
				Help:  "Chennai Single Site Private Endpoint",
			}, {
				Value: "s3.mel01.cloud-object-storage.appdomain.cloud",
				Help:  "Melbourne Single Site Endpoint",
			}, {
				Value: "s3.private.mel01.cloud-object-storage.appdomain.cloud",
				Help:  "Melbourne Single Site Private Endpoint",
			}, {
				Value: "s3.osl01.cloud-object-storage.appdomain.cloud",
				Help:  "Oslo Single Site Endpoint",
			}, {
				Value: "s3.private.osl01.cloud-object-storage.appdomain.cloud",
				Help:  "Oslo Single Site Private Endpoint",
			}, {
				Value: "s3.tor01.cloud-object-storage.appdomain.cloud",
				Help:  "Toronto Single Site Endpoint",
			}, {
				Value: "s3.private.tor01.cloud-object-storage.appdomain.cloud",
				Help:  "Toronto Single Site Private Endpoint",
			}, {
				Value: "s3.seo01.cloud-object-storage.appdomain.cloud",
				Help:  "Seoul Single Site Endpoint",
			}, {
				Value: "s3.private.seo01.cloud-object-storage.appdomain.cloud",
				Help:  "Seoul Single Site Private Endpoint",
			}, {
				Value: "s3.mon01.cloud-object-storage.appdomain.cloud",
				Help:  "Montreal Single Site Endpoint",
			}, {
				Value: "s3.private.mon01.cloud-object-storage.appdomain.cloud",
				Help:  "Montreal Single Site Private Endpoint",
			}, {
				Value: "s3.mex01.cloud-object-storage.appdomain.cloud",
				Help:  "Mexico Single Site Endpoint",
			}, {
				Value: "s3.private.mex01.cloud-object-storage.appdomain.cloud",
				Help:  "Mexico Single Site Private Endpoint",
			}, {
				Value: "s3.sjc04.cloud-object-storage.appdomain.cloud",
				Help:  "San Jose Single Site Endpoint",
			}, {
				Value: "s3.private.sjc04.cloud-object-storage.appdomain.cloud",
				Help:  "San Jose Single Site Private Endpoint",
			}, {
				Value: "s3.mil01.cloud-object-storage.appdomain.cloud",
				Help:  "Milan Single Site Endpoint",
			}, {
				Value: "s3.private.mil01.cloud-object-storage.appdomain.cloud",
				Help:  "Milan Single Site Private Endpoint",
			}, {
				Value: "s3.hkg02.cloud-object-storage.appdomain.cloud",
				Help:  "Hong Kong Single Site Endpoint",
			}, {
				Value: "s3.private.hkg02.cloud-object-storage.appdomain.cloud",
				Help:  "Hong Kong Single Site Private Endpoint",
			}, {
				Value: "s3.par01.cloud-object-storage.appdomain.cloud",
				Help:  "Paris Single Site Endpoint",
			}, {
				Value: "s3.private.par01.cloud-object-storage.appdomain.cloud",
				Help:  "Paris Single Site Private Endpoint",
			}, {
				Value: "s3.sng01.cloud-object-storage.appdomain.cloud",
				Help:  "Singapore Single Site Endpoint",
			}, {
				Value: "s3.private.sng01.cloud-object-storage.appdomain.cloud",
				Help:  "Singapore Single Site Private Endpoint",
			}},
		}, {
			Name:     "endpoint",
			Help:     "Endpoint for IONOS S3 Object Storage.\n\nSpecify the endpoint from the same region.",
			Provider: "IONOS",
			Examples: []fs.OptionExample{{
				Value: "s3-eu-central-1.ionoscloud.com",
				Help:  "Frankfurt, Germany",
			}, {
				Value: "s3-eu-central-2.ionoscloud.com",
				Help:  "Berlin, Germany",
			}, {
				Value: "s3-eu-south-2.ionoscloud.com",
				Help:  "Logrono, Spain",
			}},
		}, {
			Name:     "endpoint",
			Help:     "Endpoint for Petabox S3 Object Storage.\n\nSpecify the endpoint from the same region.",
			Provider: "Petabox",
			Required: true,
			Examples: []fs.OptionExample{{
				Value: "s3.petabox.io",
				Help:  "US East (N. Virginia)",
			}, {
				Value: "s3.us-east-1.petabox.io",
				Help:  "US East (N. Virginia)",
			}, {
				Value: "s3.eu-central-1.petabox.io",
				Help:  "Europe (Frankfurt)",
			}, {
				Value: "s3.ap-southeast-1.petabox.io",
				Help:  "Asia Pacific (Singapore)",
			}, {
				Value: "s3.me-south-1.petabox.io",
				Help:  "Middle East (Bahrain)",
			}, {
				Value: "s3.sa-east-1.petabox.io",
				Help:  "South America (São Paulo)",
			}},
		}, {
			// Leviia endpoints: https://www.leviia.com/object-storage/
			Name:     "endpoint",
			Help:     "Endpoint for Leviia Object Storage API.",
			Provider: "Leviia",
			Examples: []fs.OptionExample{{
				Value: "s3.leviia.com",
				Help:  "The default endpoint\nLeviia",
			}},
		}, {
			// Liara endpoints: https://liara.ir/landing/object-storage
			Name:     "endpoint",
			Help:     "Endpoint for Liara Object Storage API.",
			Provider: "Liara",
			Examples: []fs.OptionExample{{
				Value: "storage.iran.liara.space",
				Help:  "The default endpoint\nIran",
			}},
		}, {
			// oss endpoints: https://help.aliyun.com/document_detail/31837.html
			Name:     "endpoint",
			Help:     "Endpoint for OSS API.",
			Provider: "Alibaba",
			Examples: []fs.OptionExample{{
				Value: "oss-accelerate.aliyuncs.com",
				Help:  "Global Accelerate",
			}, {
				Value: "oss-accelerate-overseas.aliyuncs.com",
				Help:  "Global Accelerate (outside mainland China)",
			}, {
				Value: "oss-cn-hangzhou.aliyuncs.com",
				Help:  "East China 1 (Hangzhou)",
			}, {
				Value: "oss-cn-shanghai.aliyuncs.com",
				Help:  "East China 2 (Shanghai)",
			}, {
				Value: "oss-cn-qingdao.aliyuncs.com",
				Help:  "North China 1 (Qingdao)",
			}, {
				Value: "oss-cn-beijing.aliyuncs.com",
				Help:  "North China 2 (Beijing)",
			}, {
				Value: "oss-cn-zhangjiakou.aliyuncs.com",
				Help:  "North China 3 (Zhangjiakou)",
			}, {
				Value: "oss-cn-huhehaote.aliyuncs.com",
				Help:  "North China 5 (Hohhot)",
			}, {
				Value: "oss-cn-wulanchabu.aliyuncs.com",
				Help:  "North China 6 (Ulanqab)",
			}, {
				Value: "oss-cn-shenzhen.aliyuncs.com",
				Help:  "South China 1 (Shenzhen)",
			}, {
				Value: "oss-cn-heyuan.aliyuncs.com",
				Help:  "South China 2 (Heyuan)",
			}, {
				Value: "oss-cn-guangzhou.aliyuncs.com",
				Help:  "South China 3 (Guangzhou)",
			}, {
				Value: "oss-cn-chengdu.aliyuncs.com",
				Help:  "West China 1 (Chengdu)",
			}, {
				Value: "oss-cn-hongkong.aliyuncs.com",
				Help:  "Hong Kong (Hong Kong)",
			}, {
				Value: "oss-us-west-1.aliyuncs.com",
				Help:  "US West 1 (Silicon Valley)",
			}, {
				Value: "oss-us-east-1.aliyuncs.com",
				Help:  "US East 1 (Virginia)",
			}, {
				Value: "oss-ap-southeast-1.aliyuncs.com",
				Help:  "Southeast Asia Southeast 1 (Singapore)",
			}, {
				Value: "oss-ap-southeast-2.aliyuncs.com",
				Help:  "Asia Pacific Southeast 2 (Sydney)",
			}, {
				Value: "oss-ap-southeast-3.aliyuncs.com",
				Help:  "Southeast Asia Southeast 3 (Kuala Lumpur)",
			}, {
				Value: "oss-ap-southeast-5.aliyuncs.com",
				Help:  "Asia Pacific Southeast 5 (Jakarta)",
			}, {
				Value: "oss-ap-northeast-1.aliyuncs.com",
				Help:  "Asia Pacific Northeast 1 (Japan)",
			}, {
				Value: "oss-ap-south-1.aliyuncs.com",
				Help:  "Asia Pacific South 1 (Mumbai)",
			}, {
				Value: "oss-eu-central-1.aliyuncs.com",
				Help:  "Central Europe 1 (Frankfurt)",
			}, {
				Value: "oss-eu-west-1.aliyuncs.com",
				Help:  "West Europe (London)",
			}, {
				Value: "oss-me-east-1.aliyuncs.com",
				Help:  "Middle East 1 (Dubai)",
			}},
		}, {
			// obs endpoints: https://developer.huaweicloud.com/intl/en-us/endpoint?OBS
			Name:     "endpoint",
			Help:     "Endpoint for OBS API.",
			Provider: "HuaweiOBS",
			Examples: []fs.OptionExample{{
				Value: "obs.af-south-1.myhuaweicloud.com",
				Help:  "AF-Johannesburg",
			}, {
				Value: "obs.ap-southeast-2.myhuaweicloud.com",
				Help:  "AP-Bangkok",
			}, {
				Value: "obs.ap-southeast-3.myhuaweicloud.com",
				Help:  "AP-Singapore",
			}, {
				Value: "obs.cn-east-3.myhuaweicloud.com",
				Help:  "CN East-Shanghai1",
			}, {
				Value: "obs.cn-east-2.myhuaweicloud.com",
				Help:  "CN East-Shanghai2",
			}, {
				Value: "obs.cn-north-1.myhuaweicloud.com",
				Help:  "CN North-Beijing1",
			}, {
				Value: "obs.cn-north-4.myhuaweicloud.com",
				Help:  "CN North-Beijing4",
			}, {
				Value: "obs.cn-south-1.myhuaweicloud.com",
				Help:  "CN South-Guangzhou",
			}, {
				Value: "obs.ap-southeast-1.myhuaweicloud.com",
				Help:  "CN-Hong Kong",
			}, {
				Value: "obs.sa-argentina-1.myhuaweicloud.com",
				Help:  "LA-Buenos Aires1",
			}, {
				Value: "obs.sa-peru-1.myhuaweicloud.com",
				Help:  "LA-Lima1",
			}, {
				Value: "obs.na-mexico-1.myhuaweicloud.com",
				Help:  "LA-Mexico City1",
			}, {
				Value: "obs.sa-chile-1.myhuaweicloud.com",
				Help:  "LA-Santiago2",
			}, {
				Value: "obs.sa-brazil-1.myhuaweicloud.com",
				Help:  "LA-Sao Paulo1",
			}, {
				Value: "obs.ru-northwest-2.myhuaweicloud.com",
				Help:  "RU-Moscow2",
			}},
		}, {
			Name:     "endpoint",
			Help:     "Endpoint for Scaleway Object Storage.",
			Provider: "Scaleway",
			Examples: []fs.OptionExample{{
				Value: "s3.nl-ams.scw.cloud",
				Help:  "Amsterdam Endpoint",
			}, {
				Value: "s3.fr-par.scw.cloud",
				Help:  "Paris Endpoint",
			}, {
				Value: "s3.pl-waw.scw.cloud",
				Help:  "Warsaw Endpoint",
			}},
		}, {
			Name:     "endpoint",
			Help:     "Endpoint for StackPath Object Storage.",
			Provider: "StackPath",
			Examples: []fs.OptionExample{{
				Value: "s3.us-east-2.stackpathstorage.com",
				Help:  "US East Endpoint",
			}, {
				Value: "s3.us-west-1.stackpathstorage.com",
				Help:  "US West Endpoint",
			}, {
				Value: "s3.eu-central-1.stackpathstorage.com",
				Help:  "EU Endpoint",
			}},
		}, {
			Name:     "endpoint",
			Help:     "Endpoint for Google Cloud Storage.",
			Provider: "GCS",
			Examples: []fs.OptionExample{{
				Value: "https://storage.googleapis.com",
				Help:  "Google Cloud Storage endpoint",
			}},
		}, {
			Name:     "endpoint",
			Help:     "Endpoint for Storj Gateway.",
			Provider: "Storj",
			Examples: []fs.OptionExample{{
				Value: "gateway.storjshare.io",
				Help:  "Global Hosted Gateway",
			}},
		}, {
			Name:     "endpoint",
			Help:     "Endpoint for Synology C2 Object Storage API.",
			Provider: "Synology",
			Examples: []fs.OptionExample{{
				Value: "eu-001.s3.synologyc2.net",
				Help:  "EU Endpoint 1",
			}, {
				Value: "eu-002.s3.synologyc2.net",
				Help:  "EU Endpoint 2",
			}, {
				Value: "us-001.s3.synologyc2.net",
				Help:  "US Endpoint 1",
			}, {
				Value: "us-002.s3.synologyc2.net",
				Help:  "US Endpoint 2",
			}, {
				Value: "tw-001.s3.synologyc2.net",
				Help:  "TW Endpoint 1",
			}},
		}, {
			// cos endpoints: https://intl.cloud.tencent.com/document/product/436/6224
			Name:     "endpoint",
			Help:     "Endpoint for Tencent COS API.",
			Provider: "TencentCOS",
			Examples: []fs.OptionExample{{
				Value: "cos.ap-beijing.myqcloud.com",
				Help:  "Beijing Region",
			}, {
				Value: "cos.ap-nanjing.myqcloud.com",
				Help:  "Nanjing Region",
			}, {
				Value: "cos.ap-shanghai.myqcloud.com",
				Help:  "Shanghai Region",
			}, {
				Value: "cos.ap-guangzhou.myqcloud.com",
				Help:  "Guangzhou Region",
			}, {
				Value: "cos.ap-nanjing.myqcloud.com",
				Help:  "Nanjing Region",
			}, {
				Value: "cos.ap-chengdu.myqcloud.com",
				Help:  "Chengdu Region",
			}, {
				Value: "cos.ap-chongqing.myqcloud.com",
				Help:  "Chongqing Region",
			}, {
				Value: "cos.ap-hongkong.myqcloud.com",
				Help:  "Hong Kong (China) Region",
			}, {
				Value: "cos.ap-singapore.myqcloud.com",
				Help:  "Singapore Region",
			}, {
				Value: "cos.ap-mumbai.myqcloud.com",
				Help:  "Mumbai Region",
			}, {
				Value: "cos.ap-seoul.myqcloud.com",
				Help:  "Seoul Region",
			}, {
				Value: "cos.ap-bangkok.myqcloud.com",
				Help:  "Bangkok Region",
			}, {
				Value: "cos.ap-tokyo.myqcloud.com",
				Help:  "Tokyo Region",
			}, {
				Value: "cos.na-siliconvalley.myqcloud.com",
				Help:  "Silicon Valley Region",
			}, {
				Value: "cos.na-ashburn.myqcloud.com",
				Help:  "Virginia Region",
			}, {
				Value: "cos.na-toronto.myqcloud.com",
				Help:  "Toronto Region",
			}, {
				Value: "cos.eu-frankfurt.myqcloud.com",
				Help:  "Frankfurt Region",
			}, {
				Value: "cos.eu-moscow.myqcloud.com",
				Help:  "Moscow Region",
			}, {
				Value: "cos.accelerate.myqcloud.com",
				Help:  "Use Tencent COS Accelerate Endpoint",
			}},
		}, {
			// RackCorp endpoints: https://www.rackcorp.com/storage/s3storage
			Name:     "endpoint",
			Help:     "Endpoint for RackCorp Object Storage.",
			Provider: "RackCorp",
			Examples: []fs.OptionExample{{
				Value: "s3.rackcorp.com",
				Help:  "Global (AnyCast) Endpoint",
			}, {
				Value: "au.s3.rackcorp.com",
				Help:  "Australia (Anycast) Endpoint",
			}, {
				Value: "au-nsw.s3.rackcorp.com",
				Help:  "Sydney (Australia) Endpoint",
			}, {
				Value: "au-qld.s3.rackcorp.com",
				Help:  "Brisbane (Australia) Endpoint",
			}, {
				Value: "au-vic.s3.rackcorp.com",
				Help:  "Melbourne (Australia) Endpoint",
			}, {
				Value: "au-wa.s3.rackcorp.com",
				Help:  "Perth (Australia) Endpoint",
			}, {
				Value: "ph.s3.rackcorp.com",
				Help:  "Manila (Philippines) Endpoint",
			}, {
				Value: "th.s3.rackcorp.com",
				Help:  "Bangkok (Thailand) Endpoint",
			}, {
				Value: "hk.s3.rackcorp.com",
				Help:  "HK (Hong Kong) Endpoint",
			}, {
				Value: "mn.s3.rackcorp.com",
				Help:  "Ulaanbaatar (Mongolia) Endpoint",
			}, {
				Value: "kg.s3.rackcorp.com",
				Help:  "Bishkek (Kyrgyzstan) Endpoint",
			}, {
				Value: "id.s3.rackcorp.com",
				Help:  "Jakarta (Indonesia) Endpoint",
			}, {
				Value: "jp.s3.rackcorp.com",
				Help:  "Tokyo (Japan) Endpoint",
			}, {
				Value: "sg.s3.rackcorp.com",
				Help:  "SG (Singapore) Endpoint",
			}, {
				Value: "de.s3.rackcorp.com",
				Help:  "Frankfurt (Germany) Endpoint",
			}, {
				Value: "us.s3.rackcorp.com",
				Help:  "USA (AnyCast) Endpoint",
			}, {
				Value: "us-east-1.s3.rackcorp.com",
				Help:  "New York (USA) Endpoint",
			}, {
				Value: "us-west-1.s3.rackcorp.com",
				Help:  "Freemont (USA) Endpoint",
			}, {
				Value: "nz.s3.rackcorp.com",
				Help:  "Auckland (New Zealand) Endpoint",
			}},
		}, {
			// Qiniu endpoints: https://developer.qiniu.com/kodo/4088/s3-access-domainname
			Name:     "endpoint",
			Help:     "Endpoint for Qiniu Object Storage.",
			Provider: "Qiniu",
			Examples: []fs.OptionExample{{
				Value: "s3-cn-east-1.qiniucs.com",
				Help:  "East China Endpoint 1",
			}, {
				Value: "s3-cn-east-2.qiniucs.com",
				Help:  "East China Endpoint 2",
			}, {
				Value: "s3-cn-north-1.qiniucs.com",
				Help:  "North China Endpoint 1",
			}, {
				Value: "s3-cn-south-1.qiniucs.com",
				Help:  "South China Endpoint 1",
			}, {
				Value: "s3-us-north-1.qiniucs.com",
				Help:  "North America Endpoint 1",
			}, {
				Value: "s3-ap-southeast-1.qiniucs.com",
				Help:  "Southeast Asia Endpoint 1",
			}, {
				Value: "s3-ap-northeast-1.qiniucs.com",
				Help:  "Northeast Asia Endpoint 1",
			}},
		}, {
			Name:     "endpoint",
			Help:     "Endpoint for S3 API.\n\nRequired when using an S3 clone.",
			Provider: "!AWS,ArvanCloud,IBMCOS,IDrive,IONOS,TencentCOS,HuaweiOBS,Alibaba,ChinaMobile,GCS,Liara,Scaleway,StackPath,Storj,Synology,RackCorp,Qiniu,Petabox",
			Examples: []fs.OptionExample{{
				Value:    "objects-us-east-1.dream.io",
				Help:     "Dream Objects endpoint",
				Provider: "Dreamhost",
			}, {
				Value:    "syd1.digitaloceanspaces.com",
				Help:     "DigitalOcean Spaces Sydney 1",
				Provider: "DigitalOcean",
			}, {
				Value:    "sfo3.digitaloceanspaces.com",
				Help:     "DigitalOcean Spaces San Francisco 3",
				Provider: "DigitalOcean",
			}, {
				Value:    "fra1.digitaloceanspaces.com",
				Help:     "DigitalOcean Spaces Frankfurt 1",
				Provider: "DigitalOcean",
			}, {
				Value:    "nyc3.digitaloceanspaces.com",
				Help:     "DigitalOcean Spaces New York 3",
				Provider: "DigitalOcean",
			}, {
				Value:    "ams3.digitaloceanspaces.com",
				Help:     "DigitalOcean Spaces Amsterdam 3",
				Provider: "DigitalOcean",
			}, {
				Value:    "sgp1.digitaloceanspaces.com",
				Help:     "DigitalOcean Spaces Singapore 1",
				Provider: "DigitalOcean",
			}, {
				Value:    "localhost:8333",
				Help:     "SeaweedFS S3 localhost",
				Provider: "SeaweedFS",
			}, {
				Value:    "s3.us-east-1.lyvecloud.seagate.com",
				Help:     "Seagate Lyve Cloud US East 1 (Virginia)",
				Provider: "LyveCloud",
			}, {
				Value:    "s3.us-west-1.lyvecloud.seagate.com",
				Help:     "Seagate Lyve Cloud US West 1 (California)",
				Provider: "LyveCloud",
			}, {
				Value:    "s3.ap-southeast-1.lyvecloud.seagate.com",
				Help:     "Seagate Lyve Cloud AP Southeast 1 (Singapore)",
				Provider: "LyveCloud",
			}, {
				Value:    "s3.wasabisys.com",
				Help:     "Wasabi US East 1 (N. Virginia)",
				Provider: "Wasabi",
			}, {
				Value:    "s3.us-east-2.wasabisys.com",
				Help:     "Wasabi US East 2 (N. Virginia)",
				Provider: "Wasabi",
			}, {
				Value:    "s3.us-central-1.wasabisys.com",
				Help:     "Wasabi US Central 1 (Texas)",
				Provider: "Wasabi",
			}, {
				Value:    "s3.us-west-1.wasabisys.com",
				Help:     "Wasabi US West 1 (Oregon)",
				Provider: "Wasabi",
			}, {
				Value:    "s3.ca-central-1.wasabisys.com",
				Help:     "Wasabi CA Central 1 (Toronto)",
				Provider: "Wasabi",
			}, {
				Value:    "s3.eu-central-1.wasabisys.com",
				Help:     "Wasabi EU Central 1 (Amsterdam)",
				Provider: "Wasabi",
			}, {
				Value:    "s3.eu-central-2.wasabisys.com",
				Help:     "Wasabi EU Central 2 (Frankfurt)",
				Provider: "Wasabi",
			}, {
				Value:    "s3.eu-west-1.wasabisys.com",
				Help:     "Wasabi EU West 1 (London)",
				Provider: "Wasabi",
			}, {
				Value:    "s3.eu-west-2.wasabisys.com",
				Help:     "Wasabi EU West 2 (Paris)",
				Provider: "Wasabi",
			}, {
				Value:    "s3.ap-northeast-1.wasabisys.com",
				Help:     "Wasabi AP Northeast 1 (Tokyo) endpoint",
				Provider: "Wasabi",
			}, {
				Value:    "s3.ap-northeast-2.wasabisys.com",
				Help:     "Wasabi AP Northeast 2 (Osaka) endpoint",
				Provider: "Wasabi",
			}, {
				Value:    "s3.ap-southeast-1.wasabisys.com",
				Help:     "Wasabi AP Southeast 1 (Singapore)",
				Provider: "Wasabi",
			}, {
				Value:    "s3.ap-southeast-2.wasabisys.com",
				Help:     "Wasabi AP Southeast 2 (Sydney)",
				Provider: "Wasabi",
			}, {
				Value:    "storage.iran.liara.space",
				Help:     "Liara Iran endpoint",
				Provider: "Liara",
			}, {
				Value:    "s3.ir-thr-at1.arvanstorage.ir",
				Help:     "ArvanCloud Tehran Iran (Simin) endpoint",
				Provider: "ArvanCloud",
			}, {
				Value:    "s3.ir-tbz-sh1.arvanstorage.ir",
				Help:     "ArvanCloud Tabriz Iran (Shahriar) endpoint",
				Provider: "ArvanCloud",
			}},
		}, {
			Name:     "location_constraint",
			Help:     "Location constraint - must be set to match the Region.\n\nUsed when creating buckets only.",
			Provider: "AWS",
			Examples: []fs.OptionExample{{
				Value: "",
				Help:  "Empty for US Region, Northern Virginia, or Pacific Northwest",
			}, {
				Value: "us-east-2",
				Help:  "US East (Ohio) Region",
			}, {
				Value: "us-west-1",
				Help:  "US West (Northern California) Region",
			}, {
				Value: "us-west-2",
				Help:  "US West (Oregon) Region",
			}, {
				Value: "ca-central-1",
				Help:  "Canada (Central) Region",
			}, {
				Value: "eu-west-1",
				Help:  "EU (Ireland) Region",
			}, {
				Value: "eu-west-2",
				Help:  "EU (London) Region",
			}, {
				Value: "eu-west-3",
				Help:  "EU (Paris) Region",
			}, {
				Value: "eu-north-1",
				Help:  "EU (Stockholm) Region",
			}, {
				Value: "eu-south-1",
				Help:  "EU (Milan) Region",
			}, {
				Value: "EU",
				Help:  "EU Region",
			}, {
				Value: "ap-southeast-1",
				Help:  "Asia Pacific (Singapore) Region",
			}, {
				Value: "ap-southeast-2",
				Help:  "Asia Pacific (Sydney) Region",
			}, {
				Value: "ap-northeast-1",
				Help:  "Asia Pacific (Tokyo) Region",
			}, {
				Value: "ap-northeast-2",
				Help:  "Asia Pacific (Seoul) Region",
			}, {
				Value: "ap-northeast-3",
				Help:  "Asia Pacific (Osaka-Local) Region",
			}, {
				Value: "ap-south-1",
				Help:  "Asia Pacific (Mumbai) Region",
			}, {
				Value: "ap-east-1",
				Help:  "Asia Pacific (Hong Kong) Region",
			}, {
				Value: "sa-east-1",
				Help:  "South America (Sao Paulo) Region",
			}, {
				Value: "me-south-1",
				Help:  "Middle East (Bahrain) Region",
			}, {
				Value: "af-south-1",
				Help:  "Africa (Cape Town) Region",
			}, {
				Value: "cn-north-1",
				Help:  "China (Beijing) Region",
			}, {
				Value: "cn-northwest-1",
				Help:  "China (Ningxia) Region",
			}, {
				Value: "us-gov-east-1",
				Help:  "AWS GovCloud (US-East) Region",
			}, {
				Value: "us-gov-west-1",
				Help:  "AWS GovCloud (US) Region",
			}},
		}, {
			Name:     "location_constraint",
			Help:     "Location constraint - must match endpoint.\n\nUsed when creating buckets only.",
			Provider: "ChinaMobile",
			Examples: []fs.OptionExample{{
				Value: "wuxi1",
				Help:  "East China (Suzhou)",
			}, {
				Value: "jinan1",
				Help:  "East China (Jinan)",
			}, {
				Value: "ningbo1",
				Help:  "East China (Hangzhou)",
			}, {
				Value: "shanghai1",
				Help:  "East China (Shanghai-1)",
			}, {
				Value: "zhengzhou1",
				Help:  "Central China (Zhengzhou)",
			}, {
				Value: "hunan1",
				Help:  "Central China (Changsha-1)",
			}, {
				Value: "zhuzhou1",
				Help:  "Central China (Changsha-2)",
			}, {
				Value: "guangzhou1",
				Help:  "South China (Guangzhou-2)",
			}, {
				Value: "dongguan1",
				Help:  "South China (Guangzhou-3)",
			}, {
				Value: "beijing1",
				Help:  "North China (Beijing-1)",
			}, {
				Value: "beijing2",
				Help:  "North China (Beijing-2)",
			}, {
				Value: "beijing4",
				Help:  "North China (Beijing-3)",
			}, {
				Value: "huhehaote1",
				Help:  "North China (Huhehaote)",
			}, {
				Value: "chengdu1",
				Help:  "Southwest China (Chengdu)",
			}, {
				Value: "chongqing1",
				Help:  "Southwest China (Chongqing)",
			}, {
				Value: "guiyang1",
				Help:  "Southwest China (Guiyang)",
			}, {
				Value: "xian1",
				Help:  "Nouthwest China (Xian)",
			}, {
				Value: "yunnan",
				Help:  "Yunnan China (Kunming)",
			}, {
				Value: "yunnan2",
				Help:  "Yunnan China (Kunming-2)",
			}, {
				Value: "tianjin1",
				Help:  "Tianjin China (Tianjin)",
			}, {
				Value: "jilin1",
				Help:  "Jilin China (Changchun)",
			}, {
				Value: "hubei1",
				Help:  "Hubei China (Xiangyan)",
			}, {
				Value: "jiangxi1",
				Help:  "Jiangxi China (Nanchang)",
			}, {
				Value: "gansu1",
				Help:  "Gansu China (Lanzhou)",
			}, {
				Value: "shanxi1",
				Help:  "Shanxi China (Taiyuan)",
			}, {
				Value: "liaoning1",
				Help:  "Liaoning China (Shenyang)",
			}, {
				Value: "hebei1",
				Help:  "Hebei China (Shijiazhuang)",
			}, {
				Value: "fujian1",
				Help:  "Fujian China (Xiamen)",
			}, {
				Value: "guangxi1",
				Help:  "Guangxi China (Nanning)",
			}, {
				Value: "anhui1",
				Help:  "Anhui China (Huainan)",
			}},
		}, {
			Name:     "location_constraint",
			Help:     "Location constraint - must match endpoint.\n\nUsed when creating buckets only.",
			Provider: "ArvanCloud",
			Examples: []fs.OptionExample{{
				Value: "ir-thr-at1",
				Help:  "Tehran Iran (Simin)",
			}, {
				Value: "ir-tbz-sh1",
				Help:  "Tabriz Iran (Shahriar)",
			}},
		}, {
			Name:     "location_constraint",
			Help:     "Location constraint - must match endpoint when using IBM Cloud Public.\n\nFor on-prem COS, do not make a selection from this list, hit enter.",
			Provider: "IBMCOS",
			Examples: []fs.OptionExample{{
				Value: "us-standard",
				Help:  "US Cross Region Standard",
			}, {
				Value: "us-vault",
				Help:  "US Cross Region Vault",
			}, {
				Value: "us-cold",
				Help:  "US Cross Region Cold",
			}, {
				Value: "us-flex",
				Help:  "US Cross Region Flex",
			}, {
				Value: "us-east-standard",
				Help:  "US East Region Standard",
			}, {
				Value: "us-east-vault",
				Help:  "US East Region Vault",
			}, {
				Value: "us-east-cold",
				Help:  "US East Region Cold",
			}, {
				Value: "us-east-flex",
				Help:  "US East Region Flex",
			}, {
				Value: "us-south-standard",
				Help:  "US South Region Standard",
			}, {
				Value: "us-south-vault",
				Help:  "US South Region Vault",
			}, {
				Value: "us-south-cold",
				Help:  "US South Region Cold",
			}, {
				Value: "us-south-flex",
				Help:  "US South Region Flex",
			}, {
				Value: "eu-standard",
				Help:  "EU Cross Region Standard",
			}, {
				Value: "eu-vault",
				Help:  "EU Cross Region Vault",
			}, {
				Value: "eu-cold",
				Help:  "EU Cross Region Cold",
			}, {
				Value: "eu-flex",
				Help:  "EU Cross Region Flex",
			}, {
				Value: "eu-gb-standard",
				Help:  "Great Britain Standard",
			}, {
				Value: "eu-gb-vault",
				Help:  "Great Britain Vault",
			}, {
				Value: "eu-gb-cold",
				Help:  "Great Britain Cold",
			}, {
				Value: "eu-gb-flex",
				Help:  "Great Britain Flex",
			}, {
				Value: "ap-standard",
				Help:  "APAC Standard",
			}, {
				Value: "ap-vault",
				Help:  "APAC Vault",
			}, {
				Value: "ap-cold",
				Help:  "APAC Cold",
			}, {
				Value: "ap-flex",
				Help:  "APAC Flex",
			}, {
				Value: "mel01-standard",
				Help:  "Melbourne Standard",
			}, {
				Value: "mel01-vault",
				Help:  "Melbourne Vault",
			}, {
				Value: "mel01-cold",
				Help:  "Melbourne Cold",
			}, {
				Value: "mel01-flex",
				Help:  "Melbourne Flex",
			}, {
				Value: "tor01-standard",
				Help:  "Toronto Standard",
			}, {
				Value: "tor01-vault",
				Help:  "Toronto Vault",
			}, {
				Value: "tor01-cold",
				Help:  "Toronto Cold",
			}, {
				Value: "tor01-flex",
				Help:  "Toronto Flex",
			}},
		}, {
			Name:     "location_constraint",
			Help:     "Location constraint - the location where your bucket will be located and your data stored.\n",
			Provider: "RackCorp",
			Examples: []fs.OptionExample{{
				Value: "global",
				Help:  "Global CDN Region",
			}, {
				Value: "au",
				Help:  "Australia (All locations)",
			}, {
				Value: "au-nsw",
				Help:  "NSW (Australia) Region",
			}, {
				Value: "au-qld",
				Help:  "QLD (Australia) Region",
			}, {
				Value: "au-vic",
				Help:  "VIC (Australia) Region",
			}, {
				Value: "au-wa",
				Help:  "Perth (Australia) Region",
			}, {
				Value: "ph",
				Help:  "Manila (Philippines) Region",
			}, {
				Value: "th",
				Help:  "Bangkok (Thailand) Region",
			}, {
				Value: "hk",
				Help:  "HK (Hong Kong) Region",
			}, {
				Value: "mn",
				Help:  "Ulaanbaatar (Mongolia) Region",
			}, {
				Value: "kg",
				Help:  "Bishkek (Kyrgyzstan) Region",
			}, {
				Value: "id",
				Help:  "Jakarta (Indonesia) Region",
			}, {
				Value: "jp",
				Help:  "Tokyo (Japan) Region",
			}, {
				Value: "sg",
				Help:  "SG (Singapore) Region",
			}, {
				Value: "de",
				Help:  "Frankfurt (Germany) Region",
			}, {
				Value: "us",
				Help:  "USA (AnyCast) Region",
			}, {
				Value: "us-east-1",
				Help:  "New York (USA) Region",
			}, {
				Value: "us-west-1",
				Help:  "Freemont (USA) Region",
			}, {
				Value: "nz",
				Help:  "Auckland (New Zealand) Region",
			}},
		}, {
			Name:     "location_constraint",
			Help:     "Location constraint - must be set to match the Region.\n\nUsed when creating buckets only.",
			Provider: "Qiniu",
			Examples: []fs.OptionExample{{
				Value: "cn-east-1",
				Help:  "East China Region 1",
			}, {
				Value: "cn-east-2",
				Help:  "East China Region 2",
			}, {
				Value: "cn-north-1",
				Help:  "North China Region 1",
			}, {
				Value: "cn-south-1",
				Help:  "South China Region 1",
			}, {
				Value: "us-north-1",
				Help:  "North America Region 1",
			}, {
				Value: "ap-southeast-1",
				Help:  "Southeast Asia Region 1",
			}, {
				Value: "ap-northeast-1",
				Help:  "Northeast Asia Region 1",
			}},
		}, {
			Name:     "location_constraint",
			Help:     "Location constraint - must be set to match the Region.\n\nLeave blank if not sure. Used when creating buckets only.",
			Provider: "!AWS,Alibaba,ArvanCloud,HuaweiOBS,ChinaMobile,Cloudflare,IBMCOS,IDrive,IONOS,Leviia,Liara,Qiniu,RackCorp,Scaleway,StackPath,Storj,TencentCOS,Petabox",
		}, {
			Name: "acl",
			Help: `Canned ACL used when creating buckets and storing or copying objects.

This ACL is used for creating objects and if bucket_acl isn't set, for creating buckets too.

For more info visit https://docs.aws.amazon.com/AmazonS3/latest/dev/acl-overview.html#canned-acl

Note that this ACL is applied when server-side copying objects as S3
doesn't copy the ACL from the source but rather writes a fresh one.

If the acl is an empty string then no X-Amz-Acl: header is added and
the default (private) will be used.
`,
			Provider: "!Storj,Synology,Cloudflare",
			Examples: []fs.OptionExample{{
				Value:    "default",
				Help:     "Owner gets Full_CONTROL.\nNo one else has access rights (default).",
				Provider: "TencentCOS",
			}, {
				Value:    "private",
				Help:     "Owner gets FULL_CONTROL.\nNo one else has access rights (default).",
				Provider: "!IBMCOS,TencentCOS",
			}, {
				Value:    "public-read",
				Help:     "Owner gets FULL_CONTROL.\nThe AllUsers group gets READ access.",
				Provider: "!IBMCOS",
			}, {
				Value:    "public-read-write",
				Help:     "Owner gets FULL_CONTROL.\nThe AllUsers group gets READ and WRITE access.\nGranting this on a bucket is generally not recommended.",
				Provider: "!IBMCOS",
			}, {
				Value:    "authenticated-read",
				Help:     "Owner gets FULL_CONTROL.\nThe AuthenticatedUsers group gets READ access.",
				Provider: "!IBMCOS",
			}, {
				Value:    "bucket-owner-read",
				Help:     "Object owner gets FULL_CONTROL.\nBucket owner gets READ access.\nIf you specify this canned ACL when creating a bucket, Amazon S3 ignores it.",
				Provider: "!IBMCOS,ChinaMobile",
			}, {
				Value:    "bucket-owner-full-control",
				Help:     "Both the object owner and the bucket owner get FULL_CONTROL over the object.\nIf you specify this canned ACL when creating a bucket, Amazon S3 ignores it.",
				Provider: "!IBMCOS,ChinaMobile",
			}, {
				Value:    "private",
				Help:     "Owner gets FULL_CONTROL.\nNo one else has access rights (default).\nThis acl is available on IBM Cloud (Infra), IBM Cloud (Storage), On-Premise COS.",
				Provider: "IBMCOS",
			}, {
				Value:    "public-read",
				Help:     "Owner gets FULL_CONTROL.\nThe AllUsers group gets READ access.\nThis acl is available on IBM Cloud (Infra), IBM Cloud (Storage), On-Premise IBM COS.",
				Provider: "IBMCOS",
			}, {
				Value:    "public-read-write",
				Help:     "Owner gets FULL_CONTROL.\nThe AllUsers group gets READ and WRITE access.\nThis acl is available on IBM Cloud (Infra), On-Premise IBM COS.",
				Provider: "IBMCOS",
			}, {
				Value:    "authenticated-read",
				Help:     "Owner gets FULL_CONTROL.\nThe AuthenticatedUsers group gets READ access.\nNot supported on Buckets.\nThis acl is available on IBM Cloud (Infra) and On-Premise IBM COS.",
				Provider: "IBMCOS",
			}},
		}, {
			Name: "bucket_acl",
			Help: `Canned ACL used when creating buckets.

For more info visit https://docs.aws.amazon.com/AmazonS3/latest/dev/acl-overview.html#canned-acl

Note that this ACL is applied when only when creating buckets.  If it
isn't set then "acl" is used instead.

If the "acl" and "bucket_acl" are empty strings then no X-Amz-Acl:
header is added and the default (private) will be used.
`,
			Advanced: true,
			Examples: []fs.OptionExample{{
				Value: "private",
				Help:  "Owner gets FULL_CONTROL.\nNo one else has access rights (default).",
			}, {
				Value: "public-read",
				Help:  "Owner gets FULL_CONTROL.\nThe AllUsers group gets READ access.",
			}, {
				Value: "public-read-write",
				Help:  "Owner gets FULL_CONTROL.\nThe AllUsers group gets READ and WRITE access.\nGranting this on a bucket is generally not recommended.",
			}, {
				Value: "authenticated-read",
				Help:  "Owner gets FULL_CONTROL.\nThe AuthenticatedUsers group gets READ access.",
			}},
		}, {
			Name:     "requester_pays",
			Help:     "Enables requester pays option when interacting with S3 bucket.",
			Provider: "AWS",
			Default:  false,
			Advanced: true,
		}, {
			Name:     "server_side_encryption",
			Help:     "The server-side encryption algorithm used when storing this object in S3.",
			Provider: "AWS,Ceph,ChinaMobile,Minio",
			Examples: []fs.OptionExample{{
				Value: "",
				Help:  "None",
			}, {
				Value: "AES256",
				Help:  "AES256",
			}, {
				Value:    "aws:kms",
				Help:     "aws:kms",
				Provider: "!ChinaMobile",
			}},
		}, {
			Name:     "sse_customer_algorithm",
			Help:     "If using SSE-C, the server-side encryption algorithm used when storing this object in S3.",
			Provider: "AWS,Ceph,ChinaMobile,Minio",
			Advanced: true,
			Examples: []fs.OptionExample{{
				Value: "",
				Help:  "None",
			}, {
				Value: "AES256",
				Help:  "AES256",
			}},
		}, {
			Name:     "sse_kms_key_id",
			Help:     "If using KMS ID you must provide the ARN of Key.",
			Provider: "AWS,Ceph,Minio",
			Examples: []fs.OptionExample{{
				Value: "",
				Help:  "None",
			}, {
				Value: "arn:aws:kms:us-east-1:*",
				Help:  "arn:aws:kms:*",
			}},
			Sensitive: true,
		}, {
			Name: "sse_customer_key",
			Help: `To use SSE-C you may provide the secret encryption key used to encrypt/decrypt your data.

Alternatively you can provide --sse-customer-key-base64.`,
			Provider: "AWS,Ceph,ChinaMobile,Minio",
			Advanced: true,
			Examples: []fs.OptionExample{{
				Value: "",
				Help:  "None",
			}},
			Sensitive: true,
		}, {
			Name: "sse_customer_key_base64",
			Help: `If using SSE-C you must provide the secret encryption key encoded in base64 format to encrypt/decrypt your data.

Alternatively you can provide --sse-customer-key.`,
			Provider: "AWS,Ceph,ChinaMobile,Minio",
			Advanced: true,
			Examples: []fs.OptionExample{{
				Value: "",
				Help:  "None",
			}},
			Sensitive: true,
		}, {
			Name: "sse_customer_key_md5",
			Help: `If using SSE-C you may provide the secret encryption key MD5 checksum (optional).

If you leave it blank, this is calculated automatically from the sse_customer_key provided.
`,
			Provider: "AWS,Ceph,ChinaMobile,Minio",
			Advanced: true,
			Examples: []fs.OptionExample{{
				Value: "",
				Help:  "None",
			}},
			Sensitive: true,
		}, {
			Name:     "cse_kms_master_key_id",
			Help:     "The client-side encryption with using KMS master key ID you must provide the ARN of Key.",
			Provider: "AWS,Ceph,Minio,SeaweedFS,Other",
			Examples: []fs.OptionExample{{
				Value: "",
				Help:  "None",
			}},
		}, {
			Name:     "storage_class",
			Help:     "The storage class to use when storing new objects in S3.",
			Provider: "AWS",
			Examples: []fs.OptionExample{{
				Value: "",
				Help:  "Default",
			}, {
				Value: "STANDARD",
				Help:  "Standard storage class",
			}, {
				Value: "REDUCED_REDUNDANCY",
				Help:  "Reduced redundancy storage class",
			}, {
				Value: "STANDARD_IA",
				Help:  "Standard Infrequent Access storage class",
			}, {
				Value: "ONEZONE_IA",
				Help:  "One Zone Infrequent Access storage class",
			}, {
				Value: "GLACIER",
				Help:  "Glacier storage class",
			}, {
				Value: "DEEP_ARCHIVE",
				Help:  "Glacier Deep Archive storage class",
			}, {
				Value: "INTELLIGENT_TIERING",
				Help:  "Intelligent-Tiering storage class",
			}, {
				Value: "GLACIER_IR",
				Help:  "Glacier Instant Retrieval storage class",
			}},
		}, {
			// Mapping from here: https://www.alibabacloud.com/help/doc-detail/64919.htm
			Name:     "storage_class",
			Help:     "The storage class to use when storing new objects in OSS.",
			Provider: "Alibaba",
			Examples: []fs.OptionExample{{
				Value: "",
				Help:  "Default",
			}, {
				Value: "STANDARD",
				Help:  "Standard storage class",
			}, {
				Value: "GLACIER",
				Help:  "Archive storage mode",
			}, {
				Value: "STANDARD_IA",
				Help:  "Infrequent access storage mode",
			}},
		}, {
			// Mapping from here: https://ecloud.10086.cn/op-help-center/doc/article/24495
			Name:     "storage_class",
			Help:     "The storage class to use when storing new objects in ChinaMobile.",
			Provider: "ChinaMobile",
			Examples: []fs.OptionExample{{
				Value: "",
				Help:  "Default",
			}, {
				Value: "STANDARD",
				Help:  "Standard storage class",
			}, {
				Value: "GLACIER",
				Help:  "Archive storage mode",
			}, {
				Value: "STANDARD_IA",
				Help:  "Infrequent access storage mode",
			}},
		}, {
			// Mapping from here: https://liara.ir/landing/object-storage
			Name:     "storage_class",
			Help:     "The storage class to use when storing new objects in Liara",
			Provider: "Liara",
			Examples: []fs.OptionExample{{
				Value: "STANDARD",
				Help:  "Standard storage class",
			}},
		}, {
			// Mapping from here: https://www.arvancloud.ir/en/products/cloud-storage
			Name:     "storage_class",
			Help:     "The storage class to use when storing new objects in ArvanCloud.",
			Provider: "ArvanCloud",
			Examples: []fs.OptionExample{{
				Value: "STANDARD",
				Help:  "Standard storage class",
			}},
		}, {
			// Mapping from here: https://intl.cloud.tencent.com/document/product/436/30925
			Name:     "storage_class",
			Help:     "The storage class to use when storing new objects in Tencent COS.",
			Provider: "TencentCOS",
			Examples: []fs.OptionExample{{
				Value: "",
				Help:  "Default",
			}, {
				Value: "STANDARD",
				Help:  "Standard storage class",
			}, {
				Value: "ARCHIVE",
				Help:  "Archive storage mode",
			}, {
				Value: "STANDARD_IA",
				Help:  "Infrequent access storage mode",
			}},
		}, {
			// Mapping from here: https://www.scaleway.com/en/docs/storage/object/quickstart/
			Name:     "storage_class",
			Help:     "The storage class to use when storing new objects in S3.",
			Provider: "Scaleway",
			Examples: []fs.OptionExample{{
				Value: "",
				Help:  "Default.",
			}, {
				Value: "STANDARD",
				Help:  "The Standard class for any upload.\nSuitable for on-demand content like streaming or CDN.\nAvailable in all regions.",
			}, {
				Value: "GLACIER",
				Help:  "Archived storage.\nPrices are lower, but it needs to be restored first to be accessed.\nAvailable in FR-PAR and NL-AMS regions.",
			}, {
				Value: "ONEZONE_IA",
				Help:  "One Zone - Infrequent Access.\nA good choice for storing secondary backup copies or easily re-creatable data.\nAvailable in the FR-PAR region only.",
			}},
		}, {
			// Mapping from here: https://developer.qiniu.com/kodo/5906/storage-type
			Name:     "storage_class",
			Help:     "The storage class to use when storing new objects in Qiniu.",
			Provider: "Qiniu",
			Examples: []fs.OptionExample{{
				Value: "STANDARD",
				Help:  "Standard storage class",
			}, {
				Value: "LINE",
				Help:  "Infrequent access storage mode",
			}, {
				Value: "GLACIER",
				Help:  "Archive storage mode",
			}, {
				Value: "DEEP_ARCHIVE",
				Help:  "Deep archive storage mode",
			}},
		}, {
			Name: "upload_cutoff",
			Help: `Cutoff for switching to chunked upload.

Any files larger than this will be uploaded in chunks of chunk_size.
The minimum is 0 and the maximum is 5 GiB.`,
			Default:  defaultUploadCutoff,
			Advanced: true,
		}, {
			Name: "chunk_size",
			Help: `Chunk size to use for uploading.

When uploading files larger than upload_cutoff or files with unknown
size (e.g. from "rclone rcat" or uploaded with "rclone mount" or google
photos or google docs) they will be uploaded as multipart uploads
using this chunk size.

Note that "--s3-upload-concurrency" chunks of this size are buffered
in memory per transfer.

If you are transferring large files over high-speed links and you have
enough memory, then increasing this will speed up the transfers.

Rclone will automatically increase the chunk size when uploading a
large file of known size to stay below the 10,000 chunks limit.

Files of unknown size are uploaded with the configured
chunk_size. Since the default chunk size is 5 MiB and there can be at
most 10,000 chunks, this means that by default the maximum size of
a file you can stream upload is 48 GiB.  If you wish to stream upload
larger files then you will need to increase chunk_size.

Increasing the chunk size decreases the accuracy of the progress
statistics displayed with "-P" flag. Rclone treats chunk as sent when
it's buffered by the AWS SDK, when in fact it may still be uploading.
A bigger chunk size means a bigger AWS SDK buffer and progress
reporting more deviating from the truth.
`,
			Default:  minChunkSize,
			Advanced: true,
		}, {
			Name: "max_upload_parts",
			Help: `Maximum number of parts in a multipart upload.

This option defines the maximum number of multipart chunks to use
when doing a multipart upload.

This can be useful if a service does not support the AWS S3
specification of 10,000 chunks.

Rclone will automatically increase the chunk size when uploading a
large file of a known size to stay below this number of chunks limit.
`,
			Default:  maxUploadParts,
			Advanced: true,
		}, {
			Name: "copy_cutoff",
			Help: `Cutoff for switching to multipart copy.

Any files larger than this that need to be server-side copied will be
copied in chunks of this size.

The minimum is 0 and the maximum is 5 GiB.`,
			Default:  fs.SizeSuffix(maxSizeForCopy),
			Advanced: true,
		}, {
			Name: "disable_checksum",
			Help: `Don't store MD5 checksum with object metadata.

Normally rclone will calculate the MD5 checksum of the input before
uploading it so it can add it to metadata on the object. This is great
for data integrity checking but can cause long delays for large files
to start uploading.`,
			Default:  false,
			Advanced: true,
		}, {
			Name: "shared_credentials_file",
			Help: `Path to the shared credentials file.

If env_auth = true then rclone can use a shared credentials file.

If this variable is empty rclone will look for the
"AWS_SHARED_CREDENTIALS_FILE" env variable. If the env value is empty
it will default to the current user's home directory.

    Linux/OSX: "$HOME/.aws/credentials"
    Windows:   "%USERPROFILE%\.aws\credentials"
`,
			Advanced: true,
		}, {
			Name: "profile",
			Help: `Profile to use in the shared credentials file.

If env_auth = true then rclone can use a shared credentials file. This
variable controls which profile is used in that file.

If empty it will default to the environment variable "AWS_PROFILE" or
"default" if that environment variable is also not set.
`,
			Advanced: true,
		}, {
			Name:      "session_token",
			Help:      "An AWS session token.",
			Advanced:  true,
			Sensitive: true,
		}, {
			Name: "upload_concurrency",
			Help: `Concurrency for multipart uploads.

This is the number of chunks of the same file that are uploaded
concurrently.

If you are uploading small numbers of large files over high-speed links
and these uploads do not fully utilize your bandwidth, then increasing
this may help to speed up the transfers.`,
			Default:  4,
			Advanced: true,
		}, {
			Name: "force_path_style",
			Help: `If true use path style access if false use virtual hosted style.

If this is true (the default) then rclone will use path style access,
if false then rclone will use virtual path style. See [the AWS S3
docs](https://docs.aws.amazon.com/AmazonS3/latest/dev/UsingBucket.html#access-bucket-intro)
for more info.

Some providers (e.g. AWS, Aliyun OSS, Netease COS, or Tencent COS) require this set to
false - rclone will do this automatically based on the provider
setting.`,
			Default:  true,
			Advanced: true,
		}, {
			Name: "v2_auth",
			Help: `If true use v2 authentication.

If this is false (the default) then rclone will use v4 authentication.
If it is set then rclone will use v2 authentication.

Use this only if v4 signatures don't work, e.g. pre Jewel/v10 CEPH.`,
			Default:  false,
			Advanced: true,
		}, {
			Name:     "use_accelerate_endpoint",
			Provider: "AWS",
			Help: `If true use the AWS S3 accelerated endpoint.

See: [AWS S3 Transfer acceleration](https://docs.aws.amazon.com/AmazonS3/latest/dev/transfer-acceleration-examples.html)`,
			Default:  false,
			Advanced: true,
		}, {
			Name:     "leave_parts_on_error",
			Provider: "AWS",
			Help: `If true avoid calling abort upload on a failure, leaving all successfully uploaded parts on S3 for manual recovery.

It should be set to true for resuming uploads across different sessions.

WARNING: Storing parts of an incomplete multipart upload counts towards space usage on S3 and will add additional costs if not cleaned up.
`,
			Default:  false,
			Advanced: true,
		}, {
			Name: "list_chunk",
			Help: `Size of listing chunk (response list for each ListObject S3 request).

This option is also known as "MaxKeys", "max-items", or "page-size" from the AWS S3 specification.
Most services truncate the response list to 1000 objects even if requested more than that.
In AWS S3 this is a global maximum and cannot be changed, see [AWS S3](https://docs.aws.amazon.com/cli/latest/reference/s3/ls.html).
In Ceph, this can be increased with the "rgw list buckets max chunk" option.
`,
			Default:  1000,
			Advanced: true,
		}, {
			Name: "list_version",
			Help: `Version of ListObjects to use: 1,2 or 0 for auto.

When S3 originally launched it only provided the ListObjects call to
enumerate objects in a bucket.

However in May 2016 the ListObjectsV2 call was introduced. This is
much higher performance and should be used if at all possible.

If set to the default, 0, rclone will guess according to the provider
set which list objects method to call. If it guesses wrong, then it
may be set manually here.
`,
			Default:  0,
			Advanced: true,
		}, {
			Name: "list_url_encode",
			Help: `Whether to url encode listings: true/false/unset

Some providers support URL encoding listings and where this is
available this is more reliable when using control characters in file
names. If this is set to unset (the default) then rclone will choose
according to the provider setting what to apply, but you can override
rclone's choice here.
`,
			Default:  fs.Tristate{},
			Advanced: true,
		}, {
			Name: "no_check_bucket",
			Help: `If set, don't attempt to check the bucket exists or create it.

This can be useful when trying to minimise the number of transactions
rclone does if you know the bucket exists already.

It can also be needed if the user you are using does not have bucket
creation permissions. Before v1.52.0 this would have passed silently
due to a bug.
`,
			Default:  false,
			Advanced: true,
		}, {
			Name: "no_head",
			Help: `If set, don't HEAD uploaded objects to check integrity.

This can be useful when trying to minimise the number of transactions
rclone does.

Setting it means that if rclone receives a 200 OK message after
uploading an object with PUT then it will assume that it got uploaded
properly.

In particular it will assume:

- the metadata, including modtime, storage class and content type was as uploaded
- the size was as uploaded

It reads the following items from the response for a single part PUT:

- the MD5SUM
- The uploaded date

For multipart uploads these items aren't read.

If an source object of unknown length is uploaded then rclone **will** do a
HEAD request.

Setting this flag increases the chance for undetected upload failures,
in particular an incorrect size, so it isn't recommended for normal
operation. In practice the chance of an undetected upload failure is
very small even with this flag.
`,
			Default:  false,
			Advanced: true,
		}, {
			Name:     "no_head_object",
			Help:     `If set, do not do HEAD before GET when getting objects.`,
			Default:  false,
			Advanced: true,
		}, {
			Name:     config.ConfigEncoding,
			Help:     config.ConfigEncodingHelp,
			Advanced: true,
			// Any UTF-8 character is valid in a key, however it can't handle
			// invalid UTF-8 and / have a special meaning.
			//
			// The SDK can't seem to handle uploading files called '.'
			//
			// FIXME would be nice to add
			// - initial / encoding
			// - doubled / encoding
			// - trailing / encoding
			// so that AWS keys are always valid file names
			Default: encoder.EncodeInvalidUtf8 |
				encoder.EncodeSlash |
				encoder.EncodeDot,
		}, {
			Name:     "memory_pool_flush_time",
			Default:  fs.Duration(time.Minute),
			Advanced: true,
			Hide:     fs.OptionHideBoth,
			Help:     `How often internal memory buffer pools will be flushed. (no longer used)`,
		}, {
			Name:     "memory_pool_use_mmap",
			Default:  false,
			Advanced: true,
			Hide:     fs.OptionHideBoth,
			Help:     `Whether to use mmap buffers in internal memory pool. (no longer used)`,
		}, {
			Name:     "disable_http2",
			Default:  false,
			Advanced: true,
			Help: `Disable usage of http2 for S3 backends.

There is currently an unsolved issue with the s3 (specifically minio) backend
and HTTP/2.  HTTP/2 is enabled by default for the s3 backend but can be
disabled here.  When the issue is solved this flag will be removed.

See: https://github.com/rclone/rclone/issues/4673, https://github.com/rclone/rclone/issues/3631

`,
		}, {
			Name: "download_url",
			Help: `Custom endpoint for downloads.
This is usually set to a CloudFront CDN URL as AWS S3 offers
cheaper egress for data downloaded through the CloudFront network.`,
			Advanced: true,
		}, {
			Name:     "directory_markers",
			Default:  false,
			Advanced: true,
			Help: `Upload an empty object with a trailing slash when a new directory is created

Empty folders are unsupported for bucket based remotes, this option creates an empty
object ending with "/", to persist the folder.
`,
		}, {
			Name: "use_multipart_etag",
			Help: `Whether to use ETag in multipart uploads for verification

This should be true, false or left unset to use the default for the provider.
`,
			Default:  fs.Tristate{},
			Advanced: true,
		}, {
			Name: "use_presigned_request",
			Help: `Whether to use a presigned request or PutObject for single part uploads

If this is false rclone will use PutObject from the AWS SDK to upload
an object.

Versions of rclone < 1.59 use presigned requests to upload a single
part object and setting this flag to true will re-enable that
functionality. This shouldn't be necessary except in exceptional
circumstances or for testing.
`,
			Default:  false,
			Advanced: true,
		}, {
			Name:     "versions",
			Help:     "Include old versions in directory listings.",
			Default:  false,
			Advanced: true,
		}, {
			Name: "version_at",
			Help: `Show file versions as they were at the specified time.

The parameter should be a date, "2006-01-02", datetime "2006-01-02
15:04:05" or a duration for that long ago, eg "100d" or "1h".

Note that when using this no file write operations are permitted,
so you can't upload files or delete them.

See [the time option docs](/docs/#time-option) for valid formats.
`,
			Default:  fs.Time{},
			Advanced: true,
		}, {
			Name: "decompress",
			Help: `If set this will decompress gzip encoded objects.

It is possible to upload objects to S3 with "Content-Encoding: gzip"
set. Normally rclone will download these files as compressed objects.

If this flag is set then rclone will decompress these files with
"Content-Encoding: gzip" as they are received. This means that rclone
can't check the size and hash but the file contents will be decompressed.
`,
			Advanced: true,
			Default:  false,
		}, {
			Name: "might_gzip",
			Help: strings.ReplaceAll(`Set this if the backend might gzip objects.

Normally providers will not alter objects when they are downloaded. If
an object was not uploaded with |Content-Encoding: gzip| then it won't
be set on download.

However some providers may gzip objects even if they weren't uploaded
with |Content-Encoding: gzip| (eg Cloudflare).

A symptom of this would be receiving errors like

    ERROR corrupted on transfer: sizes differ NNN vs MMM

If you set this flag and rclone downloads an object with
Content-Encoding: gzip set and chunked transfer encoding, then rclone
will decompress the object on the fly.

If this is set to unset (the default) then rclone will choose
according to the provider setting what to apply, but you can override
rclone's choice here.
`, "|", "`"),
			Default:  fs.Tristate{},
			Advanced: true,
		}, {
			Name: "use_accept_encoding_gzip",
			Help: strings.ReplaceAll(`Whether to send |Accept-Encoding: gzip| header.

By default, rclone will append |Accept-Encoding: gzip| to the request to download
compressed objects whenever possible.

However some providers such as Google Cloud Storage may alter the HTTP headers, breaking
the signature of the request.

A symptom of this would be receiving errors like

	SignatureDoesNotMatch: The request signature we calculated does not match the signature you provided.

In this case, you might want to try disabling this option.
`, "|", "`"),
			Default:  fs.Tristate{},
			Advanced: true,
		}, {
			Name:     "no_system_metadata",
			Help:     `Suppress setting and reading of system metadata`,
			Advanced: true,
			Default:  false,
		}, {
			Name:     "sts_endpoint",
			Help:     "Endpoint for STS.\n\nLeave blank if using AWS to use the default endpoint for the region.",
			Provider: "AWS",
			Advanced: true,
		}, {
			Name:     "kms_endpoint",
			Help:     "Endpoint for KMS API.\n\nLeave blank if using AWS to use the default endpoint for the region.",
			Provider: "AWS",
			Advanced: true,
		},
		}})
}

// Constants
const (
	metaMtime   = "mtime"     // the meta key to store mtime in - e.g. X-Amz-Meta-Mtime
	metaMD5Hash = "md5chksum" // the meta key to store md5hash in
	// The maximum size of object we can COPY - this should be 5 GiB but is < 5 GB for b2 compatibility
	// See https://forum.rclone.org/t/copying-files-within-a-b2-bucket/16680/76
	maxSizeForCopy      = 4768 * 1024 * 1024
	maxUploadParts      = 10000 // maximum allowed number of parts in a multi-part upload
	minChunkSize        = fs.SizeSuffix(1024 * 1024 * 5)
	defaultUploadCutoff = fs.SizeSuffix(200 * 1024 * 1024)
	maxUploadCutoff     = fs.SizeSuffix(5 * 1024 * 1024 * 1024)
	minSleep            = 10 * time.Millisecond           // In case of error, start at 10ms sleep.
	maxExpireDuration   = fs.Duration(7 * 24 * time.Hour) // max expiry is 1 week
)

// globals
var (
	errNotWithVersionAt = errors.New("can't modify or delete files in --s3-version-at mode")
)

// system metadata keys which this backend owns
var systemMetadataInfo = map[string]fs.MetadataHelp{
	"cache-control": {
		Help:    "Cache-Control header",
		Type:    "string",
		Example: "no-cache",
	},
	"content-disposition": {
		Help:    "Content-Disposition header",
		Type:    "string",
		Example: "inline",
	},
	"content-encoding": {
		Help:    "Content-Encoding header",
		Type:    "string",
		Example: "gzip",
	},
	"content-language": {
		Help:    "Content-Language header",
		Type:    "string",
		Example: "en-US",
	},
	"content-type": {
		Help:    "Content-Type header",
		Type:    "string",
		Example: "text/plain",
	},
	// "tagging": {
	// 	Help:    "x-amz-tagging header",
	// 	Type:    "string",
	// 	Example: "tag1=value1&tag2=value2",
	// },
	"tier": {
		Help:     "Tier of the object",
		Type:     "string",
		Example:  "GLACIER",
		ReadOnly: true,
	},
	"mtime": {
		Help:    "Time of last modification, read from rclone metadata",
		Type:    "RFC 3339",
		Example: "2006-01-02T15:04:05.999999999Z07:00",
	},
	"btime": {
		Help:     "Time of file birth (creation) read from Last-Modified header",
		Type:     "RFC 3339",
		Example:  "2006-01-02T15:04:05.999999999Z07:00",
		ReadOnly: true,
	},
}

// Options defines the configuration for this backend
type Options struct {
	Provider              string               `config:"provider"`
	EnvAuth               bool                 `config:"env_auth"`
	AccessKeyID           string               `config:"access_key_id"`
	SecretAccessKey       string               `config:"secret_access_key"`
	Region                string               `config:"region"`
	Endpoint              string               `config:"endpoint"`
	STSEndpoint           string               `config:"sts_endpoint"`
	KMSEndpoint           string               `config:"kms_endpoint"`
	LocationConstraint    string               `config:"location_constraint"`
	ACL                   string               `config:"acl"`
	BucketACL             string               `config:"bucket_acl"`
	RequesterPays         bool                 `config:"requester_pays"`
	ServerSideEncryption  string               `config:"server_side_encryption"`
	SSEKMSKeyID           string               `config:"sse_kms_key_id"`
	SSECustomerAlgorithm  string               `config:"sse_customer_algorithm"`
	SSECustomerKey        string               `config:"sse_customer_key"`
	SSECustomerKeyBase64  string               `config:"sse_customer_key_base64"`
	SSECustomerKeyMD5     string               `config:"sse_customer_key_md5"`
	CSEKMSMasterKeyID     string               `config:"cse_kms_master_key_id"`
	StorageClass          string               `config:"storage_class"`
	UploadCutoff          fs.SizeSuffix        `config:"upload_cutoff"`
	CopyCutoff            fs.SizeSuffix        `config:"copy_cutoff"`
	ChunkSize             fs.SizeSuffix        `config:"chunk_size"`
	MaxUploadParts        int                  `config:"max_upload_parts"`
	DisableChecksum       bool                 `config:"disable_checksum"`
	SharedCredentialsFile string               `config:"shared_credentials_file"`
	Profile               string               `config:"profile"`
	SessionToken          string               `config:"session_token"`
	UploadConcurrency     int                  `config:"upload_concurrency"`
	ForcePathStyle        bool                 `config:"force_path_style"`
	V2Auth                bool                 `config:"v2_auth"`
	UseAccelerateEndpoint bool                 `config:"use_accelerate_endpoint"`
	LeavePartsOnError     bool                 `config:"leave_parts_on_error"`
	ListChunk             int64                `config:"list_chunk"`
	ListVersion           int                  `config:"list_version"`
	ListURLEncode         fs.Tristate          `config:"list_url_encode"`
	NoCheckBucket         bool                 `config:"no_check_bucket"`
	NoHead                bool                 `config:"no_head"`
	NoHeadObject          bool                 `config:"no_head_object"`
	Enc                   encoder.MultiEncoder `config:"encoding"`
	DisableHTTP2          bool                 `config:"disable_http2"`
	DownloadURL           string               `config:"download_url"`
	DirectoryMarkers      bool                 `config:"directory_markers"`
	UseMultipartEtag      fs.Tristate          `config:"use_multipart_etag"`
	UsePresignedRequest   bool                 `config:"use_presigned_request"`
	Versions              bool                 `config:"versions"`
	VersionAt             fs.Time              `config:"version_at"`
	Decompress            bool                 `config:"decompress"`
	MightGzip             fs.Tristate          `config:"might_gzip"`
	UseAcceptEncodingGzip fs.Tristate          `config:"use_accept_encoding_gzip"`
	NoSystemMetadata      bool                 `config:"no_system_metadata"`
}

// Fs represents a remote s3 server
type Fs struct {
<<<<<<< HEAD
	name           string                       // the name of the remote
	root           string                       // root of the bucket - ignore all objects above this
	opt            Options                      // parsed options
	ci             *fs.ConfigInfo               // global config
	ctx            context.Context              // global context for reading config
	features       *fs.Features                 // optional features
	c              *s3.S3                       // the connection to the s3 server
	ses            *session.Session             // the s3 session
	rootBucket     string                       // bucket part of root (if any)
	rootDirectory  string                       // directory part of root (if any)
	cache          *bucket.Cache                // cache for bucket creation status
	pacer          *fs.Pacer                    // To pace the API calls
	srv            *http.Client                 // a plain http client
	srvRest        *rest.Client                 // the rest connection to the server
	encryptClient  *s3crypto.EncryptionClientV2 // is an S3 crypto client
	decryptClient  *s3crypto.DecryptionClientV2 // is an S3 crypto client
	pool           *pool.Pool                   // memory pool
	etagIsNotMD5   bool                         // if set ETags are not MD5s
=======
	name           string           // the name of the remote
	root           string           // root of the bucket - ignore all objects above this
	opt            Options          // parsed options
	ci             *fs.ConfigInfo   // global config
	ctx            context.Context  // global context for reading config
	features       *fs.Features     // optional features
	c              *s3.S3           // the connection to the s3 server
	ses            *session.Session // the s3 session
	rootBucket     string           // bucket part of root (if any)
	rootDirectory  string           // directory part of root (if any)
	cache          *bucket.Cache    // cache for bucket creation status
	pacer          *fs.Pacer        // To pace the API calls
	srv            *http.Client     // a plain http client
	srvRest        *rest.Client     // the rest connection to the server
	etagIsNotMD5   bool             // if set ETags are not MD5s
>>>>>>> 55c12c9a
	versioningMu   sync.Mutex
	versioning     fs.Tristate // if set bucket is using versions
	warnCompressed sync.Once   // warn once about compressed files
}

// Object describes a s3 object
type Object struct {
	// Will definitely have everything but meta which may be nil
	//
	// List will read everything but meta & mimeType - to fill
	// that in you need to call readMetaData
	fs           *Fs               // what this object is part of
	remote       string            // The remote path
	md5          string            // md5sum of the object
	bytes        int64             // size of the object
	lastModified time.Time         // Last modified
	meta         map[string]string // The object metadata if known - may be nil - with lower case keys
	mimeType     string            // MimeType of object - may be ""
	versionID    *string           // If present this points to an object version

	// Metadata as pointers to strings as they often won't be present
	storageClass       *string // e.g. GLACIER
	cacheControl       *string // Cache-Control: header
	contentDisposition *string // Content-Disposition: header
	contentEncoding    *string // Content-Encoding: header
	contentLanguage    *string // Content-Language: header
}

// ------------------------------------------------------------

// Name of the remote (as passed into NewFs)
func (f *Fs) Name() string {
	return f.name
}

// Root of the remote (as passed into NewFs)
func (f *Fs) Root() string {
	return f.root
}

// String converts this Fs to a string
func (f *Fs) String() string {
	if f.rootBucket == "" {
		return "S3 root"
	}
	if f.rootDirectory == "" {
		return fmt.Sprintf("S3 bucket %s", f.rootBucket)
	}
	return fmt.Sprintf("S3 bucket %s path %s", f.rootBucket, f.rootDirectory)
}

// Features returns the optional features of this Fs
func (f *Fs) Features() *fs.Features {
	return f.features
}

// retryErrorCodes is a slice of error codes that we will retry
// See: https://docs.aws.amazon.com/AmazonS3/latest/API/ErrorResponses.html
var retryErrorCodes = []int{
	429, // Too Many Requests
	500, // Internal Server Error - "We encountered an internal error. Please try again."
	503, // Service Unavailable/Slow Down - "Reduce your request rate"
}

// S3 is pretty resilient, and the built in retry handling is probably sufficient
// as it should notice closed connections and timeouts which are the most likely
// sort of failure modes
func (f *Fs) shouldRetry(ctx context.Context, err error) (bool, error) {
	if fserrors.ContextError(ctx, &err) {
		return false, err
	}
	// If this is an awserr object, try and extract more useful information to determine if we should retry
	if awsError, ok := err.(awserr.Error); ok {
		// Simple case, check the original embedded error in case it's generically retryable
		if fserrors.ShouldRetry(awsError.OrigErr()) {
			return true, err
		}
		// If it is a timeout then we want to retry that
		if awsError.Code() == "RequestTimeout" {
			return true, err
		}
		// Failing that, if it's a RequestFailure it's probably got an http status code we can check
		if reqErr, ok := err.(awserr.RequestFailure); ok {
			// 301 if wrong region for bucket - can only update if running from a bucket
			if f.rootBucket != "" {
				if reqErr.StatusCode() == http.StatusMovedPermanently {
					urfbErr := f.updateRegionForBucket(ctx, f.rootBucket)
					if urfbErr != nil {
						fs.Errorf(f, "Failed to update region for bucket: %v", urfbErr)
						return false, err
					}
					return true, err
				}
			}
			for _, e := range retryErrorCodes {
				if reqErr.StatusCode() == e {
					return true, err
				}
			}
		}
	}
	// Ok, not an awserr, check for generic failure conditions
	return fserrors.ShouldRetry(err), err
}

// parsePath parses a remote 'url'
func parsePath(path string) (root string) {
	root = strings.Trim(path, "/")
	return
}

// split returns bucket and bucketPath from the rootRelativePath
// relative to f.root
func (f *Fs) split(rootRelativePath string) (bucketName, bucketPath string) {
	bucketName, bucketPath = bucket.Split(bucket.Join(f.root, rootRelativePath))
	return f.opt.Enc.FromStandardName(bucketName), f.opt.Enc.FromStandardPath(bucketPath)
}

func (f *Fs) putObjectRequest(req *s3.PutObjectInput) (*request.Request, *s3.PutObjectOutput) {
	if f.encryptClient == nil || req.Body == nil {
		return f.c.PutObjectRequest(req)
	} else {
		return f.encryptClient.PutObjectRequest(req)
	}
}

func (f *Fs) GetObjectRequest(req *s3.GetObjectInput) (*request.Request, *s3.GetObjectOutput) {
	if f.decryptClient == nil {
		return f.c.GetObjectRequest(req)
	} else {
		return f.decryptClient.GetObjectRequest(req)
	}
}

// split returns bucket and bucketPath from the object
func (o *Object) split() (bucket, bucketPath string) {
	bucket, bucketPath = o.fs.split(o.remote)
	// If there is an object version, then the path may have a
	// version suffix, if so remove it.
	//
	// If we are unlucky enough to have a file name with a valid
	// version path where this wasn't required (eg using
	// --s3-version-at) then this will go wrong.
	if o.versionID != nil {
		_, bucketPath = version.Remove(bucketPath)
	}
	return bucket, bucketPath
}

// getClient makes an http client according to the options
func getClient(ctx context.Context, opt *Options) *http.Client {
	// TODO: Do we need cookies too?
	t := fshttp.NewTransportCustom(ctx, func(t *http.Transport) {
		if opt.DisableHTTP2 {
			t.TLSNextProto = map[string]func(string, *tls.Conn) http.RoundTripper{}
		}
	})
	return &http.Client{
		Transport: t,
	}
}

// Default name resolver
var defaultResolver = endpoints.DefaultResolver()

// resolve (service, region) to endpoint
//
// Used to set endpoint for s3 services and not for other services
type resolver map[string]string

// Add a service to the resolver, ignoring empty urls
func (r resolver) addService(service, url string) {
	if url == "" {
		return
	}
	if !strings.HasPrefix(url, "http") {
		url = "https://" + url
	}
	r[service] = url
}

// EndpointFor return the endpoint for s3 if set or the default if not
func (r resolver) EndpointFor(service, region string, opts ...func(*endpoints.Options)) (endpoints.ResolvedEndpoint, error) {
	fs.Debugf(nil, "Resolving service %q region %q", service, region)
	url, ok := r[service]
	if ok {
		return endpoints.ResolvedEndpoint{
			URL:           url,
			SigningRegion: region,
		}, nil
	}
	return defaultResolver.EndpointFor(service, region, opts...)
}

// s3Connection makes a connection to s3
func s3Connection(ctx context.Context, opt *Options, client *http.Client) (*s3.S3, *session.Session, error) {
	ci := fs.GetConfig(ctx)
	// Make the auth
	v := credentials.Value{
		AccessKeyID:     opt.AccessKeyID,
		SecretAccessKey: opt.SecretAccessKey,
		SessionToken:    opt.SessionToken,
	}

	lowTimeoutClient := &http.Client{Timeout: 1 * time.Second} // low timeout to ec2 metadata service

	def := defaults.Get()
	def.Config.HTTPClient = lowTimeoutClient

	// start a new AWS session
	awsSession, err := session.NewSession()
	if err != nil {
		return nil, nil, fmt.Errorf("NewSession: %w", err)
	}

	// first provider to supply a credential set "wins"
	providers := []credentials.Provider{
		// use static credentials if they're present (checked by provider)
		&credentials.StaticProvider{Value: v},

		// * Access Key ID:     AWS_ACCESS_KEY_ID or AWS_ACCESS_KEY
		// * Secret Access Key: AWS_SECRET_ACCESS_KEY or AWS_SECRET_KEY
		&credentials.EnvProvider{},

		// A SharedCredentialsProvider retrieves credentials
		// from the current user's home directory.  It checks
		// AWS_SHARED_CREDENTIALS_FILE and AWS_PROFILE too.
		&credentials.SharedCredentialsProvider{
			Filename: opt.SharedCredentialsFile, // If empty will look for "AWS_SHARED_CREDENTIALS_FILE" env variable.
			Profile:  opt.Profile,               // If empty will look gor "AWS_PROFILE" env var or "default" if not set.
		},

		// Pick up IAM role if we're in an ECS task
		defaults.RemoteCredProvider(*def.Config, def.Handlers),

		// Pick up IAM role in case we're on EC2
		&ec2rolecreds.EC2RoleProvider{
			Client: ec2metadata.New(awsSession, &aws.Config{
				HTTPClient: lowTimeoutClient,
			}),
			ExpiryWindow: 3 * time.Minute,
		},
	}
	cred := credentials.NewChainCredentials(providers)

	switch {
	case opt.EnvAuth:
		// No need for empty checks if "env_auth" is true
	case v.AccessKeyID == "" && v.SecretAccessKey == "":
		// if no access key/secret and iam is explicitly disabled then fall back to anon interaction
		cred = credentials.AnonymousCredentials
	case v.AccessKeyID == "":
		return nil, nil, errors.New("access_key_id not found")
	case v.SecretAccessKey == "":
		return nil, nil, errors.New("secret_access_key not found")
	}

	if opt.Region == "" {
		opt.Region = "us-east-1"
	}
	setQuirks(opt)
	awsConfig := aws.NewConfig().
		WithMaxRetries(ci.LowLevelRetries).
		WithCredentials(cred).
		WithHTTPClient(client).
		WithS3ForcePathStyle(opt.ForcePathStyle).
		WithS3UseAccelerate(opt.UseAccelerateEndpoint).
		WithS3UsEast1RegionalEndpoint(endpoints.RegionalS3UsEast1Endpoint)

	if opt.Region != "" {
		awsConfig.WithRegion(opt.Region)
	}
	if opt.Endpoint != "" || opt.STSEndpoint != "" || opt.KMSEndpoint != "" {
		// If endpoints are set, override the relevant services only
		r := make(resolver)
		r.addService(s3.ServiceName, opt.Endpoint)
		r.addService(kms.ServiceName, opt.KMSEndpoint)
		r.addService(sts.ServiceName, opt.STSEndpoint)
		awsConfig.WithEndpointResolver(r)
	}

	// awsConfig.WithLogLevel(aws.LogDebugWithSigning)
	awsSessionOpts := session.Options{
		Config: *awsConfig,
	}
	if opt.EnvAuth && opt.AccessKeyID == "" && opt.SecretAccessKey == "" {
		// Enable loading config options from ~/.aws/config (selected by AWS_PROFILE env)
		awsSessionOpts.SharedConfigState = session.SharedConfigEnable
		// Set the name of the profile if supplied
		awsSessionOpts.Profile = opt.Profile
		// Set the shared config file if supplied
		if opt.SharedCredentialsFile != "" {
			awsSessionOpts.SharedConfigFiles = []string{opt.SharedCredentialsFile}
		}
		// The session constructor (aws/session/mergeConfigSrcs) will only use the user's preferred credential source
		// (from the shared config file) if the passed-in Options.Config.Credentials is nil.
		awsSessionOpts.Config.Credentials = nil
	}
	ses, err := session.NewSessionWithOptions(awsSessionOpts)
	if err != nil {
		return nil, nil, err
	}
	c := s3.New(ses)
	if opt.V2Auth || opt.Region == "other-v2-signature" {
		fs.Debugf(nil, "Using v2 auth")
		signer := func(req *request.Request) {
			// Ignore AnonymousCredentials object
			if req.Config.Credentials == credentials.AnonymousCredentials {
				return
			}
			sign(v.AccessKeyID, v.SecretAccessKey, req.HTTPRequest)
		}
		c.Handlers.Sign.Clear()
		c.Handlers.Sign.PushBackNamed(corehandlers.BuildContentLengthHandler)
		c.Handlers.Sign.PushBack(signer)
	}
	return c, ses, nil
}

func checkUploadChunkSize(cs fs.SizeSuffix) error {
	if cs < minChunkSize {
		return fmt.Errorf("%s is less than %s", cs, minChunkSize)
	}
	return nil
}

func (f *Fs) setUploadChunkSize(cs fs.SizeSuffix) (old fs.SizeSuffix, err error) {
	err = checkUploadChunkSize(cs)
	if err == nil {
		old, f.opt.ChunkSize = f.opt.ChunkSize, cs
	}
	return
}

func checkUploadCutoff(cs fs.SizeSuffix) error {
	if cs > maxUploadCutoff {
		return fmt.Errorf("%s is greater than %s", cs, maxUploadCutoff)
	}
	return nil
}

func (f *Fs) setUploadCutoff(cs fs.SizeSuffix) (old fs.SizeSuffix, err error) {
	err = checkUploadCutoff(cs)
	if err == nil {
		old, f.opt.UploadCutoff = f.opt.UploadCutoff, cs
	}
	return
}

// setEndpointValueForIDriveE2 gets user region endpoint against the Access Key details by calling the API
func setEndpointValueForIDriveE2(m configmap.Mapper) (err error) {
	value, ok := m.Get(fs.ConfigProvider)
	if !ok || value != "IDrive" {
		return
	}
	value, ok = m.Get("access_key_id")
	if !ok || value == "" {
		return
	}
	client := &http.Client{Timeout: time.Second * 3}
	// API to get user region endpoint against the Access Key details: https://www.idrive.com/e2/guides/get_region_endpoint
	resp, err := client.Post("https://api.idrivee2.com/api/service/get_region_end_point",
		"application/json",
		strings.NewReader(`{"access_key": "`+value+`"}`))
	if err != nil {
		return
	}
	defer fs.CheckClose(resp.Body, &err)
	decoder := json.NewDecoder(resp.Body)
	var data = &struct {
		RespCode   int    `json:"resp_code"`
		RespMsg    string `json:"resp_msg"`
		DomainName string `json:"domain_name"`
	}{}
	if err = decoder.Decode(data); err == nil && data.RespCode == 0 {
		m.Set("endpoint", data.DomainName)
	}
	return
}

// Set the provider quirks
//
// There should be no testing against opt.Provider anywhere in the
// code except in here to localise the setting of the quirks.
//
// These should be differences from AWS S3
func setQuirks(opt *Options) {
	var (
		listObjectsV2         = true
		virtualHostStyle      = true
		urlEncodeListings     = true
		useMultipartEtag      = true
		useAcceptEncodingGzip = true
		mightGzip             = true // assume all providers might gzip until proven otherwise
	)
	switch opt.Provider {
	case "AWS":
		// No quirks
		mightGzip = false // Never auto gzips objects
	case "Alibaba":
		useMultipartEtag = false // Alibaba seems to calculate multipart Etags differently from AWS
	case "HuaweiOBS":
		// Huawei OBS PFS is not support listObjectV2, and if turn on the urlEncodeListing, marker will not work and keep list same page forever.
		urlEncodeListings = false
		listObjectsV2 = false
	case "Ceph":
		listObjectsV2 = false
		virtualHostStyle = false
		urlEncodeListings = false
	case "ChinaMobile":
		listObjectsV2 = false
		virtualHostStyle = false
		urlEncodeListings = false
	case "Cloudflare":
		virtualHostStyle = false
		useMultipartEtag = false // currently multipart Etags are random
	case "ArvanCloud":
		listObjectsV2 = false
		virtualHostStyle = false
		urlEncodeListings = false
	case "DigitalOcean":
		urlEncodeListings = false
	case "Dreamhost":
		urlEncodeListings = false
	case "IBMCOS":
		listObjectsV2 = false // untested
		virtualHostStyle = false
		urlEncodeListings = false
		useMultipartEtag = false // untested
	case "IDrive":
		virtualHostStyle = false
	case "IONOS":
		// listObjectsV2 supported - https://api.ionos.com/docs/s3/#Basic-Operations-get-Bucket-list-type-2
		virtualHostStyle = false
		urlEncodeListings = false
	case "Petabox":
		// No quirks
	case "Liara":
		virtualHostStyle = false
		urlEncodeListings = false
		useMultipartEtag = false
	case "LyveCloud":
		useMultipartEtag = false // LyveCloud seems to calculate multipart Etags differently from AWS
	case "Minio":
		virtualHostStyle = false
	case "Netease":
		listObjectsV2 = false // untested
		urlEncodeListings = false
		useMultipartEtag = false // untested
	case "RackCorp":
		// No quirks
		useMultipartEtag = false // untested
	case "Scaleway":
		// Scaleway can only have 1000 parts in an upload
		if opt.MaxUploadParts > 1000 {
			opt.MaxUploadParts = 1000
		}
		urlEncodeListings = false
	case "SeaweedFS":
		listObjectsV2 = false // untested
		virtualHostStyle = false
		urlEncodeListings = false
		useMultipartEtag = false // untested
	case "StackPath":
		listObjectsV2 = false // untested
		virtualHostStyle = false
		urlEncodeListings = false
	case "Storj":
		// Force chunk size to >= 64 MiB
		if opt.ChunkSize < 64*fs.Mebi {
			opt.ChunkSize = 64 * fs.Mebi
		}
	case "Synology":
		useMultipartEtag = false
	case "TencentCOS":
		listObjectsV2 = false    // untested
		useMultipartEtag = false // untested
	case "Wasabi":
		// No quirks
	case "Leviia":
		// No quirks
	case "Qiniu":
		useMultipartEtag = false
		urlEncodeListings = false
		virtualHostStyle = false
	case "GCS":
		// Google break request Signature by mutating accept-encoding HTTP header
		// https://github.com/rclone/rclone/issues/6670
		useAcceptEncodingGzip = false
	case "Other":
		listObjectsV2 = false
		virtualHostStyle = false
		urlEncodeListings = false
		useMultipartEtag = false
	default:
		fs.Logf("s3", "s3 provider %q not known - please set correctly", opt.Provider)
		listObjectsV2 = false
		virtualHostStyle = false
		urlEncodeListings = false
		useMultipartEtag = false
	}

	// Path Style vs Virtual Host style
	if virtualHostStyle || opt.UseAccelerateEndpoint {
		opt.ForcePathStyle = false
	}

	// Set to see if we need to URL encode listings
	if !opt.ListURLEncode.Valid {
		opt.ListURLEncode.Valid = true
		opt.ListURLEncode.Value = urlEncodeListings
	}

	// Set the correct list version if not manually set
	if opt.ListVersion == 0 {
		if listObjectsV2 {
			opt.ListVersion = 2
		} else {
			opt.ListVersion = 1
		}
	}

	// Set the correct use multipart Etag for error checking if not manually set
	if !opt.UseMultipartEtag.Valid {
		opt.UseMultipartEtag.Valid = true
		opt.UseMultipartEtag.Value = useMultipartEtag
	}

	// set MightGzip if not manually set
	if !opt.MightGzip.Valid {
		opt.MightGzip.Valid = true
		opt.MightGzip.Value = mightGzip
	}

	// set UseAcceptEncodingGzip if not manually set
	if !opt.UseAcceptEncodingGzip.Valid {
		opt.UseAcceptEncodingGzip.Valid = true
		opt.UseAcceptEncodingGzip.Value = useAcceptEncodingGzip
	}
}

// setRoot changes the root of the Fs
func (f *Fs) setRoot(root string) {
	f.root = parsePath(root)
	f.rootBucket, f.rootDirectory = bucket.Split(f.root)
}

// return a pointer to the string if non empty or nil if it is empty
func stringPointerOrNil(s string) *string {
	if s == "" {
		return nil
	}
	return &s
}

// NewFs constructs an Fs from the path, bucket:path
func NewFs(ctx context.Context, name, root string, m configmap.Mapper) (fs.Fs, error) {
	// Parse config into Options struct
	opt := new(Options)
	err := configstruct.Set(m, opt)
	if err != nil {
		return nil, err
	}
	err = checkUploadChunkSize(opt.ChunkSize)
	if err != nil {
		return nil, fmt.Errorf("s3: chunk size: %w", err)
	}
	err = checkUploadCutoff(opt.UploadCutoff)
	if err != nil {
		return nil, fmt.Errorf("s3: upload cutoff: %w", err)
	}
	if opt.Versions && opt.VersionAt.IsSet() {
		return nil, errors.New("s3: can't use --s3-versions and --s3-version-at at the same time")
	}
	if opt.BucketACL == "" {
		opt.BucketACL = opt.ACL
	}
	if opt.SSECustomerKeyBase64 != "" && opt.SSECustomerKey != "" {
		return nil, errors.New("s3: can't use sse_customer_key and sse_customer_key_base64 at the same time")
	} else if opt.SSECustomerKeyBase64 != "" {
		// Decode the base64-encoded key and store it in the SSECustomerKey field
		decoded, err := base64.StdEncoding.DecodeString(opt.SSECustomerKeyBase64)
		if err != nil {
			return nil, fmt.Errorf("s3: Could not decode sse_customer_key_base64: %w", err)
		}
		opt.SSECustomerKey = string(decoded)
	}
	if opt.SSECustomerKey != "" && opt.SSECustomerKeyMD5 == "" {
		// calculate CustomerKeyMD5 if not supplied
		md5sumBinary := md5.Sum([]byte(opt.SSECustomerKey))
		opt.SSECustomerKeyMD5 = base64.StdEncoding.EncodeToString(md5sumBinary[:])
	}
	srv := getClient(ctx, opt)
	c, ses, err := s3Connection(ctx, opt, srv)
	if err != nil {
		return nil, err
	}

	ci := fs.GetConfig(ctx)
	pc := fs.NewPacer(ctx, pacer.NewS3(pacer.MinSleep(minSleep)))
	// Set pacer retries to 2 (1 try and 1 retry) because we are
	// relying on SDK retry mechanism, but we allow 2 attempts to
	// retry directory listings after XMLSyntaxError
	pc.SetRetries(2)

	f := &Fs{
		name:    name,
		opt:     *opt,
		ci:      ci,
		ctx:     ctx,
		c:       c,
		ses:     ses,
		pacer:   pc,
		cache:   bucket.NewCache(),
		srv:     srv,
		srvRest: rest.NewClient(fshttp.NewClient(ctx)),
	}
	if opt.ServerSideEncryption == "aws:kms" || opt.SSECustomerAlgorithm != "" {
		// From: https://docs.aws.amazon.com/AmazonS3/latest/API/RESTCommonResponseHeaders.html
		//
		// Objects encrypted by SSE-S3 or plaintext have ETags that are an MD5
		// digest of their data.
		//
		// Objects encrypted by SSE-C or SSE-KMS have ETags that are not an
		// MD5 digest of their object data.
		f.etagIsNotMD5 = true
	} else if opt.CSEKMSMasterKeyID != "" {
		var matdesc s3crypto.MaterialDescription
		kmsClient := kms.New(ses)
		contentCipherBuilder := s3crypto.AESGCMContentCipherBuilderV2(
			s3crypto.NewKMSContextKeyGenerator(kmsClient, opt.CSEKMSMasterKeyID, matdesc))
		if f.encryptClient, err = s3crypto.NewEncryptionClientV2(ses, contentCipherBuilder); err != nil {
			return nil, err
		}
		cr := s3crypto.NewCryptoRegistry()
		if err = s3crypto.RegisterAESGCMContentCipher(cr); err != nil {
			return nil, err
		}
		if err = s3crypto.RegisterKMSContextWrapWithAnyCMK(cr, kmsClient); err != nil {
			return nil, err
		}
		if f.decryptClient, err = s3crypto.NewDecryptionClientV2(ses, cr); err != nil {
			return nil, err
		}
		f.etagIsNotMD5 = true
	}
	f.setRoot(root)
	f.features = (&fs.Features{
		ReadMimeType:      true,
		WriteMimeType:     true,
		ReadMetadata:      true,
		WriteMetadata:     true,
		UserMetadata:      true,
		BucketBased:       true,
		BucketBasedRootOK: true,
		SetTier:           true,
		GetTier:           true,
		SlowModTime:       true,
	}).Fill(ctx, f)
	if opt.Provider == "Storj" {
		f.features.SetTier = false
		f.features.GetTier = false
	}
	if opt.Provider == "IDrive" {
		f.features.SetTier = false
	}
	if opt.DirectoryMarkers {
		f.features.CanHaveEmptyDirectories = true
	}
	// f.listMultipartUploads()

	if f.rootBucket != "" && f.rootDirectory != "" && !opt.NoHeadObject && !strings.HasSuffix(root, "/") {
		// Check to see if the (bucket,directory) is actually an existing file
		oldRoot := f.root
		newRoot, leaf := path.Split(oldRoot)
		f.setRoot(newRoot)
		_, err := f.NewObject(ctx, leaf)
		if err != nil {
			// File doesn't exist or is a directory so return old f
			f.setRoot(oldRoot)
			return f, nil
		}
		// return an error with an fs which points to the parent
		return f, fs.ErrorIsFile
	}
	return f, nil
}

// getMetaDataListing gets the metadata from the object unconditionally from the listing
//
// This is needed to find versioned objects from their paths.
//
// It may return info == nil and err == nil if a HEAD would be more appropriate
func (f *Fs) getMetaDataListing(ctx context.Context, wantRemote string) (info *s3.Object, versionID *string, err error) {
	bucket, bucketPath := f.split(wantRemote)

	// Strip the version string off if using versions
	if f.opt.Versions {
		var timestamp time.Time
		timestamp, bucketPath = version.Remove(bucketPath)
		// If the path had no version string return no info, to force caller to look it up
		if timestamp.IsZero() {
			return nil, nil, nil
		}
	}

	err = f.list(ctx, listOpt{
		bucket:       bucket,
		directory:    bucketPath,
		prefix:       f.rootDirectory,
		recurse:      true,
		withVersions: f.opt.Versions,
		findFile:     true,
		versionAt:    f.opt.VersionAt,
	}, func(gotRemote string, object *s3.Object, objectVersionID *string, isDirectory bool) error {
		if isDirectory {
			return nil
		}
		if wantRemote != gotRemote {
			return nil
		}
		info = object
		versionID = objectVersionID
		return errEndList // read only 1 item
	})
	if err != nil {
		if err == fs.ErrorDirNotFound {
			return nil, nil, fs.ErrorObjectNotFound
		}
		return nil, nil, err
	}
	if info == nil {
		return nil, nil, fs.ErrorObjectNotFound
	}
	return info, versionID, nil
}

// stringClonePointer clones the string pointed to by sp into new
// memory. This is useful to stop us keeping references to small
// strings carved out of large XML responses.
func stringClonePointer(sp *string) *string {
	if sp == nil {
		return nil
	}
	var s = *sp
	return &s
}

// Return an Object from a path
//
// If it can't be found it returns the error ErrorObjectNotFound.
func (f *Fs) newObjectWithInfo(ctx context.Context, remote string, info *s3.Object, versionID *string) (obj fs.Object, err error) {
	o := &Object{
		fs:     f,
		remote: remote,
	}
	if info == nil && ((f.opt.Versions && version.Match(remote)) || f.opt.VersionAt.IsSet()) {
		// If versions, have to read the listing to find the correct version ID
		info, versionID, err = f.getMetaDataListing(ctx, remote)
		if err != nil {
			return nil, err
		}
	}
	if info != nil {
		// Set info but not meta
		if info.LastModified == nil {
			fs.Logf(o, "Failed to read last modified")
			o.lastModified = time.Now()
		} else {
			o.lastModified = *info.LastModified
		}
		o.setMD5FromEtag(aws.StringValue(info.ETag))
		o.bytes = aws.Int64Value(info.Size)
		o.storageClass = stringClonePointer(info.StorageClass)
		o.versionID = stringClonePointer(versionID)
	} else if !o.fs.opt.NoHeadObject {
		err := o.readMetaData(ctx) // reads info and meta, returning an error
		if err != nil {
			return nil, err
		}
	}
	return o, nil
}

// NewObject finds the Object at remote.  If it can't be found
// it returns the error fs.ErrorObjectNotFound.
func (f *Fs) NewObject(ctx context.Context, remote string) (fs.Object, error) {
	return f.newObjectWithInfo(ctx, remote, nil, nil)
}

// Gets the bucket location
func (f *Fs) getBucketLocation(ctx context.Context, bucket string) (string, error) {
	region, err := s3manager.GetBucketRegion(ctx, f.ses, bucket, "", func(r *request.Request) {
		r.Config.S3ForcePathStyle = aws.Bool(f.opt.ForcePathStyle)
	})
	if err != nil {
		return "", err
	}
	return region, nil
}

// Updates the region for the bucket by reading the region from the
// bucket then updating the session.
func (f *Fs) updateRegionForBucket(ctx context.Context, bucket string) error {
	region, err := f.getBucketLocation(ctx, bucket)
	if err != nil {
		return fmt.Errorf("reading bucket location failed: %w", err)
	}
	if aws.StringValue(f.c.Config.Endpoint) != "" {
		return fmt.Errorf("can't set region to %q as endpoint is set", region)
	}
	if aws.StringValue(f.c.Config.Region) == region {
		return fmt.Errorf("region is already %q - not updating", region)
	}

	// Make a new session with the new region
	oldRegion := f.opt.Region
	f.opt.Region = region
	c, ses, err := s3Connection(f.ctx, &f.opt, f.srv)
	if err != nil {
		return fmt.Errorf("creating new session failed: %w", err)
	}
	f.c = c
	f.ses = ses

	fs.Logf(f, "Switched region to %q from %q", region, oldRegion)
	return nil
}

// Common interface for bucket listers
type bucketLister interface {
	List(ctx context.Context) (resp *s3.ListObjectsV2Output, versionIDs []*string, err error)
	URLEncodeListings(bool)
}

// V1 bucket lister
type v1List struct {
	f   *Fs
	req s3.ListObjectsInput
}

// Create a new V1 bucket lister
func (f *Fs) newV1List(req *s3.ListObjectsV2Input) bucketLister {
	l := &v1List{
		f: f,
	}
	// Convert v2 req into v1 req
	//structs.SetFrom(&l.req, req)
	setFrom_s3ListObjectsInput_s3ListObjectsV2Input(&l.req, req)
	return l
}

// List a bucket with V1 listing
func (ls *v1List) List(ctx context.Context) (resp *s3.ListObjectsV2Output, versionIDs []*string, err error) {
	respv1, err := ls.f.c.ListObjectsWithContext(ctx, &ls.req)
	if err != nil {
		return nil, nil, err
	}

	// Set up the request for next time
	ls.req.Marker = respv1.NextMarker
	if aws.BoolValue(respv1.IsTruncated) && ls.req.Marker == nil {
		if len(respv1.Contents) == 0 {
			return nil, nil, errors.New("s3 protocol error: received listing v1 with IsTruncated set, no NextMarker and no Contents")
		}
		// Use the last Key received if no NextMarker and isTruncated
		ls.req.Marker = respv1.Contents[len(respv1.Contents)-1].Key

	}

	// If we are URL encoding then must decode the marker
	if ls.req.Marker != nil && ls.req.EncodingType != nil {
		*ls.req.Marker, err = url.QueryUnescape(*ls.req.Marker)
		if err != nil {
			return nil, nil, fmt.Errorf("failed to URL decode Marker %q: %w", *ls.req.Marker, err)
		}
	}

	// convert v1 resp into v2 resp
	resp = new(s3.ListObjectsV2Output)
	//structs.SetFrom(resp, respv1)
	setFrom_s3ListObjectsV2Output_s3ListObjectsOutput(resp, respv1)

	return resp, nil, nil
}

// URL Encode the listings
func (ls *v1List) URLEncodeListings(encode bool) {
	if encode {
		ls.req.EncodingType = aws.String(s3.EncodingTypeUrl)
	} else {
		ls.req.EncodingType = nil
	}
}

// V2 bucket lister
type v2List struct {
	f   *Fs
	req s3.ListObjectsV2Input
}

// Create a new V2 bucket lister
func (f *Fs) newV2List(req *s3.ListObjectsV2Input) bucketLister {
	return &v2List{
		f:   f,
		req: *req,
	}
}

// Do a V2 listing
func (ls *v2List) List(ctx context.Context) (resp *s3.ListObjectsV2Output, versionIDs []*string, err error) {
	resp, err = ls.f.c.ListObjectsV2WithContext(ctx, &ls.req)
	if err != nil {
		return nil, nil, err
	}
	if aws.BoolValue(resp.IsTruncated) && (resp.NextContinuationToken == nil || *resp.NextContinuationToken == "") {
		return nil, nil, errors.New("s3 protocol error: received listing v2 with IsTruncated set and no NextContinuationToken. Should you be using `--s3-list-version 1`?")
	}
	ls.req.ContinuationToken = resp.NextContinuationToken
	return resp, nil, nil
}

// URL Encode the listings
func (ls *v2List) URLEncodeListings(encode bool) {
	if encode {
		ls.req.EncodingType = aws.String(s3.EncodingTypeUrl)
	} else {
		ls.req.EncodingType = nil
	}
}

// Versions bucket lister
type versionsList struct {
	f              *Fs
	req            s3.ListObjectVersionsInput
	versionAt      time.Time // set if we want only versions before this
	usingVersionAt bool      // set if we need to use versionAt
	hidden         bool      // set to see hidden versions
	lastKeySent    string    // last Key sent to the receiving function
}

// Create a new Versions bucket lister
func (f *Fs) newVersionsList(req *s3.ListObjectsV2Input, hidden bool, versionAt time.Time) bucketLister {
	l := &versionsList{
		f:              f,
		versionAt:      versionAt,
		usingVersionAt: !versionAt.IsZero(),
		hidden:         hidden,
	}
	// Convert v2 req into withVersions req
	//structs.SetFrom(&l.req, req)
	setFrom_s3ListObjectVersionsInput_s3ListObjectsV2Input(&l.req, req)
	return l
}

// Any s3.Object or s3.ObjectVersion with this as their Size are delete markers
var isDeleteMarker = new(int64)

// Compare two s3.ObjectVersions, sorted alphabetically by key with
// the newest first if the Keys match or the one with IsLatest set if
// everything matches.
func versionLess(a, b *s3.ObjectVersion) bool {
	if a == nil || a.Key == nil || a.LastModified == nil {
		return true
	}
	if b == nil || b.Key == nil || b.LastModified == nil {
		return false
	}
	if *a.Key < *b.Key {
		return true
	}
	if *a.Key > *b.Key {
		return false
	}
	dt := (*a.LastModified).Sub(*b.LastModified)
	if dt > 0 {
		return true
	}
	if dt < 0 {
		return false
	}
	if aws.BoolValue(a.IsLatest) {
		return true
	}
	return false
}

// Merge the DeleteMarkers into the Versions.
//
// These are delivered by S3 sorted by key then by LastUpdated
// newest first but annoyingly the SDK splits them up into two
// so we need to merge them back again
//
// We do this by converting the s3.DeleteEntry into
// s3.ObjectVersion with Size = isDeleteMarker to tell them apart
//
// We then merge them back into the Versions in the correct order
func mergeDeleteMarkers(oldVersions []*s3.ObjectVersion, deleteMarkers []*s3.DeleteMarkerEntry) (newVersions []*s3.ObjectVersion) {
	newVersions = make([]*s3.ObjectVersion, 0, len(oldVersions)+len(deleteMarkers))
	for _, deleteMarker := range deleteMarkers {
		var obj = new(s3.ObjectVersion)
		//structs.SetFrom(obj, deleteMarker)
		setFrom_s3ObjectVersion_s3DeleteMarkerEntry(obj, deleteMarker)
		obj.Size = isDeleteMarker
		for len(oldVersions) > 0 && versionLess(oldVersions[0], obj) {
			newVersions = append(newVersions, oldVersions[0])
			oldVersions = oldVersions[1:]
		}
		newVersions = append(newVersions, obj)
	}
	// Merge any remaining versions
	newVersions = append(newVersions, oldVersions...)
	return newVersions
}

// List a bucket with versions
func (ls *versionsList) List(ctx context.Context) (resp *s3.ListObjectsV2Output, versionIDs []*string, err error) {
	respVersions, err := ls.f.c.ListObjectVersionsWithContext(ctx, &ls.req)
	if err != nil {
		return nil, nil, err
	}

	// Set up the request for next time
	ls.req.KeyMarker = respVersions.NextKeyMarker
	ls.req.VersionIdMarker = respVersions.NextVersionIdMarker

	// If we are URL encoding then must decode the marker
	if ls.req.KeyMarker != nil && ls.req.EncodingType != nil {
		*ls.req.KeyMarker, err = url.QueryUnescape(*ls.req.KeyMarker)
		if err != nil {
			return nil, nil, fmt.Errorf("failed to URL decode KeyMarker %q: %w", *ls.req.KeyMarker, err)
		}
	}

	// convert Versions resp into v2 resp
	resp = new(s3.ListObjectsV2Output)
	//structs.SetFrom(resp, respVersions)
	setFrom_s3ListObjectsV2Output_s3ListObjectVersionsOutput(resp, respVersions)

	// Merge in delete Markers as s3.ObjectVersion if we need them
	if ls.hidden || ls.usingVersionAt {
		respVersions.Versions = mergeDeleteMarkers(respVersions.Versions, respVersions.DeleteMarkers)
	}

	// Convert the Versions and the DeleteMarkers into an array of s3.Object
	//
	// These are returned in the order that they are stored with the most recent first.
	// With the annoyance that the Versions and DeleteMarkers are split into two
	objs := make([]*s3.Object, 0, len(respVersions.Versions))
	for _, objVersion := range respVersions.Versions {
		if ls.usingVersionAt {
			if objVersion.LastModified.After(ls.versionAt) {
				// Ignore versions that were created after the specified time
				continue
			}
			if *objVersion.Key == ls.lastKeySent {
				// Ignore versions before the already returned version
				continue
			}
		}
		ls.lastKeySent = *objVersion.Key
		// Don't send delete markers if we don't want hidden things
		if !ls.hidden && objVersion.Size == isDeleteMarker {
			continue
		}
		var obj = new(s3.Object)
		//structs.SetFrom(obj, objVersion)
		setFrom_s3Object_s3ObjectVersion(obj, objVersion)
		// Adjust the file names
		if !ls.usingVersionAt && !aws.BoolValue(objVersion.IsLatest) {
			if obj.Key != nil && objVersion.LastModified != nil {
				*obj.Key = version.Add(*obj.Key, *objVersion.LastModified)
			}
		}
		objs = append(objs, obj)
		versionIDs = append(versionIDs, objVersion.VersionId)
	}

	resp.Contents = objs
	return resp, versionIDs, nil
}

// URL Encode the listings
func (ls *versionsList) URLEncodeListings(encode bool) {
	if encode {
		ls.req.EncodingType = aws.String(s3.EncodingTypeUrl)
	} else {
		ls.req.EncodingType = nil
	}
}

// listFn is called from list to handle an object.
type listFn func(remote string, object *s3.Object, versionID *string, isDirectory bool) error

// errEndList is a sentinel used to end the list iteration now.
// listFn should return it to end the iteration with no errors.
var errEndList = errors.New("end list")

// list options
type listOpt struct {
	bucket        string  // bucket to list
	directory     string  // directory with bucket
	prefix        string  // prefix to remove from listing
	addBucket     bool    // if set, the bucket is added to the start of the remote
	recurse       bool    // if set, recurse to read sub directories
	withVersions  bool    // if set, versions are produced
	hidden        bool    // if set, return delete markers as objects with size == isDeleteMarker
	findFile      bool    // if set, it will look for files called (bucket, directory)
	versionAt     fs.Time // if set only show versions <= this time
	noSkipMarkers bool    // if set return dir marker objects
	restoreStatus bool    // if set return restore status in listing too
}

// list lists the objects into the function supplied with the opt
// supplied.
func (f *Fs) list(ctx context.Context, opt listOpt, fn listFn) error {
	if opt.prefix != "" {
		opt.prefix += "/"
	}
	if !opt.findFile {
		if opt.directory != "" {
			opt.directory += "/"
		}
	}
	delimiter := ""
	if !opt.recurse {
		delimiter = "/"
	}
	// URL encode the listings so we can use control characters in object names
	// See: https://github.com/aws/aws-sdk-go/issues/1914
	//
	// However this doesn't work perfectly under Ceph (and hence DigitalOcean/Dreamhost) because
	// it doesn't encode CommonPrefixes.
	// See: https://tracker.ceph.com/issues/41870
	//
	// This does not work under IBM COS also: See https://github.com/rclone/rclone/issues/3345
	// though maybe it does on some versions.
	//
	// This does work with minio but was only added relatively recently
	// https://github.com/minio/minio/pull/7265
	//
	// So we enable only on providers we know supports it properly, all others can retry when a
	// XML Syntax error is detected.
	urlEncodeListings := f.opt.ListURLEncode.Value
	req := s3.ListObjectsV2Input{
		Bucket:    &opt.bucket,
		Delimiter: &delimiter,
		Prefix:    &opt.directory,
		MaxKeys:   &f.opt.ListChunk,
	}
	if opt.restoreStatus {
		restoreStatus := "RestoreStatus"
		req.OptionalObjectAttributes = []*string{&restoreStatus}
	}
	if f.opt.RequesterPays {
		req.RequestPayer = aws.String(s3.RequestPayerRequester)
	}
	var listBucket bucketLister
	switch {
	case opt.withVersions || opt.versionAt.IsSet():
		listBucket = f.newVersionsList(&req, opt.hidden, time.Time(opt.versionAt))
	case f.opt.ListVersion == 1:
		listBucket = f.newV1List(&req)
	default:
		listBucket = f.newV2List(&req)
	}
	foundItems := 0
	for {
		var resp *s3.ListObjectsV2Output
		var err error
		var versionIDs []*string
		err = f.pacer.Call(func() (bool, error) {
			listBucket.URLEncodeListings(urlEncodeListings)
			resp, versionIDs, err = listBucket.List(ctx)
			if err != nil && !urlEncodeListings {
				if awsErr, ok := err.(awserr.RequestFailure); ok {
					if origErr := awsErr.OrigErr(); origErr != nil {
						if _, ok := origErr.(*xml.SyntaxError); ok {
							// Retry the listing with URL encoding as there were characters that XML can't encode
							urlEncodeListings = true
							fs.Debugf(f, "Retrying listing because of characters which can't be XML encoded")
							return true, err
						}
					}
				}
			}
			return f.shouldRetry(ctx, err)
		})
		if err != nil {
			if awsErr, ok := err.(awserr.RequestFailure); ok {
				if awsErr.StatusCode() == http.StatusNotFound {
					err = fs.ErrorDirNotFound
				}
			}
			if f.rootBucket == "" {
				// if listing from the root ignore wrong region requests returning
				// empty directory
				if reqErr, ok := err.(awserr.RequestFailure); ok {
					// 301 if wrong region for bucket
					if reqErr.StatusCode() == http.StatusMovedPermanently {
						fs.Errorf(f, "Can't change region for bucket %q with no bucket specified", opt.bucket)
						return nil
					}
				}
			}
			return err
		}
		if !opt.recurse {
			foundItems += len(resp.CommonPrefixes)
			for _, commonPrefix := range resp.CommonPrefixes {
				if commonPrefix.Prefix == nil {
					fs.Logf(f, "Nil common prefix received")
					continue
				}
				remote := *commonPrefix.Prefix
				if urlEncodeListings {
					remote, err = url.QueryUnescape(remote)
					if err != nil {
						fs.Logf(f, "failed to URL decode %q in listing common prefix: %v", *commonPrefix.Prefix, err)
						continue
					}
				}
				remote = f.opt.Enc.ToStandardPath(remote)
				if !strings.HasPrefix(remote, opt.prefix) {
					fs.Logf(f, "Odd name received %q", remote)
					continue
				}
				remote = remote[len(opt.prefix):]
				if opt.addBucket {
					remote = bucket.Join(opt.bucket, remote)
				}
				remote = strings.TrimSuffix(remote, "/")
				err = fn(remote, &s3.Object{Key: &remote}, nil, true)
				if err != nil {
					if err == errEndList {
						return nil
					}
					return err
				}
			}
		}
		foundItems += len(resp.Contents)
		for i, object := range resp.Contents {
			remote := aws.StringValue(object.Key)
			if urlEncodeListings {
				remote, err = url.QueryUnescape(remote)
				if err != nil {
					fs.Logf(f, "failed to URL decode %q in listing: %v", aws.StringValue(object.Key), err)
					continue
				}
			}
			remote = f.opt.Enc.ToStandardPath(remote)
			if !strings.HasPrefix(remote, opt.prefix) {
				fs.Logf(f, "Odd name received %q", remote)
				continue
			}
			isDirectory := (remote == "" || strings.HasSuffix(remote, "/")) && object.Size != nil && *object.Size == 0
			// is this a directory marker?
			if isDirectory {
				if opt.noSkipMarkers {
					// process directory markers as files
					isDirectory = false
				} else {
					// Don't insert the root directory
					if remote == opt.directory {
						continue
					}
					// process directory markers as directories
					remote = strings.TrimRight(remote, "/")
				}
			}
			remote = remote[len(opt.prefix):]
			if opt.addBucket {
				remote = bucket.Join(opt.bucket, remote)
			}
			if versionIDs != nil {
				err = fn(remote, object, versionIDs[i], isDirectory)
			} else {
				err = fn(remote, object, nil, isDirectory)
			}
			if err != nil {
				if err == errEndList {
					return nil
				}
				return err
			}
		}
		if !aws.BoolValue(resp.IsTruncated) {
			break
		}
	}
	if f.opt.DirectoryMarkers && foundItems == 0 && opt.directory != "" {
		// Determine whether the directory exists or not by whether it has a marker
		req := s3.HeadObjectInput{
			Bucket: &opt.bucket,
			Key:    &opt.directory,
		}
		_, err := f.headObject(ctx, &req)
		if err != nil {
			if err == fs.ErrorObjectNotFound {
				return fs.ErrorDirNotFound
			}
			return err
		}
	}
	return nil
}

// Convert a list item into a DirEntry
func (f *Fs) itemToDirEntry(ctx context.Context, remote string, object *s3.Object, versionID *string, isDirectory bool) (fs.DirEntry, error) {
	if isDirectory {
		size := int64(0)
		if object.Size != nil {
			size = *object.Size
		}
		d := fs.NewDir(remote, time.Time{}).SetSize(size)
		return d, nil
	}
	o, err := f.newObjectWithInfo(ctx, remote, object, versionID)
	if err != nil {
		return nil, err
	}
	return o, nil
}

// listDir lists files and directories to out
func (f *Fs) listDir(ctx context.Context, bucket, directory, prefix string, addBucket bool) (entries fs.DirEntries, err error) {
	// List the objects and directories
	err = f.list(ctx, listOpt{
		bucket:       bucket,
		directory:    directory,
		prefix:       prefix,
		addBucket:    addBucket,
		withVersions: f.opt.Versions,
		versionAt:    f.opt.VersionAt,
	}, func(remote string, object *s3.Object, versionID *string, isDirectory bool) error {
		entry, err := f.itemToDirEntry(ctx, remote, object, versionID, isDirectory)
		if err != nil {
			return err
		}
		if entry != nil {
			entries = append(entries, entry)
		}
		return nil
	})
	if err != nil {
		return nil, err
	}
	// bucket must be present if listing succeeded
	f.cache.MarkOK(bucket)
	return entries, nil
}

// listBuckets lists the buckets to out
func (f *Fs) listBuckets(ctx context.Context) (entries fs.DirEntries, err error) {
	req := s3.ListBucketsInput{}
	var resp *s3.ListBucketsOutput
	err = f.pacer.Call(func() (bool, error) {
		resp, err = f.c.ListBucketsWithContext(ctx, &req)
		return f.shouldRetry(ctx, err)
	})
	if err != nil {
		return nil, err
	}
	for _, bucket := range resp.Buckets {
		bucketName := f.opt.Enc.ToStandardName(aws.StringValue(bucket.Name))
		f.cache.MarkOK(bucketName)
		d := fs.NewDir(bucketName, aws.TimeValue(bucket.CreationDate))
		entries = append(entries, d)
	}
	return entries, nil
}

// List the objects and directories in dir into entries.  The
// entries can be returned in any order but should be for a
// complete directory.
//
// dir should be "" to list the root, and should not have
// trailing slashes.
//
// This should return ErrDirNotFound if the directory isn't
// found.
func (f *Fs) List(ctx context.Context, dir string) (entries fs.DirEntries, err error) {
	bucket, directory := f.split(dir)
	if bucket == "" {
		if directory != "" {
			return nil, fs.ErrorListBucketRequired
		}
		return f.listBuckets(ctx)
	}
	return f.listDir(ctx, bucket, directory, f.rootDirectory, f.rootBucket == "")
}

// ListR lists the objects and directories of the Fs starting
// from dir recursively into out.
//
// dir should be "" to start from the root, and should not
// have trailing slashes.
//
// This should return ErrDirNotFound if the directory isn't
// found.
//
// It should call callback for each tranche of entries read.
// These need not be returned in any particular order.  If
// callback returns an error then the listing will stop
// immediately.
//
// Don't implement this unless you have a more efficient way
// of listing recursively than doing a directory traversal.
func (f *Fs) ListR(ctx context.Context, dir string, callback fs.ListRCallback) (err error) {
	bucket, directory := f.split(dir)
	list := walk.NewListRHelper(callback)
	listR := func(bucket, directory, prefix string, addBucket bool) error {
		return f.list(ctx, listOpt{
			bucket:       bucket,
			directory:    directory,
			prefix:       prefix,
			addBucket:    addBucket,
			recurse:      true,
			withVersions: f.opt.Versions,
			versionAt:    f.opt.VersionAt,
		}, func(remote string, object *s3.Object, versionID *string, isDirectory bool) error {
			entry, err := f.itemToDirEntry(ctx, remote, object, versionID, isDirectory)
			if err != nil {
				return err
			}
			return list.Add(entry)
		})
	}
	if bucket == "" {
		entries, err := f.listBuckets(ctx)
		if err != nil {
			return err
		}
		for _, entry := range entries {
			err = list.Add(entry)
			if err != nil {
				return err
			}
			bucket := entry.Remote()
			err = listR(bucket, "", f.rootDirectory, true)
			if err != nil {
				return err
			}
			// bucket must be present if listing succeeded
			f.cache.MarkOK(bucket)
		}
	} else {
		err = listR(bucket, directory, f.rootDirectory, f.rootBucket == "")
		if err != nil {
			return err
		}
		// bucket must be present if listing succeeded
		f.cache.MarkOK(bucket)
	}
	return list.Flush()
}

// Put the Object into the bucket
func (f *Fs) Put(ctx context.Context, in io.Reader, src fs.ObjectInfo, options ...fs.OpenOption) (fs.Object, error) {
	// Temporary Object under construction
	fs := &Object{
		fs:     f,
		remote: src.Remote(),
	}
	return fs, fs.Update(ctx, in, src, options...)
}

// PutStream uploads to the remote path with the modTime given of indeterminate size
func (f *Fs) PutStream(ctx context.Context, in io.Reader, src fs.ObjectInfo, options ...fs.OpenOption) (fs.Object, error) {
	return f.Put(ctx, in, src, options...)
}

// Check if the bucket exists
//
// NB this can return incorrect results if called immediately after bucket deletion
func (f *Fs) bucketExists(ctx context.Context, bucket string) (bool, error) {
	req := s3.HeadBucketInput{
		Bucket: &bucket,
	}
	err := f.pacer.Call(func() (bool, error) {
		_, err := f.c.HeadBucketWithContext(ctx, &req)
		return f.shouldRetry(ctx, err)
	})
	if err == nil {
		return true, nil
	}
	if err, ok := err.(awserr.RequestFailure); ok {
		if err.StatusCode() == http.StatusNotFound {
			return false, nil
		}
	}
	return false, err
}

// Create directory marker file and parents
func (f *Fs) createDirectoryMarker(ctx context.Context, bucket, dir string) error {
	if !f.opt.DirectoryMarkers || bucket == "" {
		return nil
	}

	// Object to be uploaded
	o := &Object{
		fs: f,
		meta: map[string]string{
			metaMtime: swift.TimeToFloatString(time.Now()),
		},
	}

	for {
		_, bucketPath := f.split(dir)
		// Don't create the directory marker if it is the bucket or at the very root
		if bucketPath == "" {
			break
		}
		o.remote = dir + "/"

		// Check to see if object already exists
		_, err := o.headObject(ctx)
		if err == nil {
			return nil
		}

		// Upload it if not
		fs.Debugf(o, "Creating directory marker")
		content := io.Reader(strings.NewReader(""))
		err = o.Update(ctx, content, o)
		if err != nil {
			return fmt.Errorf("creating directory marker failed: %w", err)
		}

		// Now check parent directory exists
		dir = path.Dir(dir)
		if dir == "/" || dir == "." {
			break
		}
	}

	return nil
}

// Mkdir creates the bucket if it doesn't exist
func (f *Fs) Mkdir(ctx context.Context, dir string) error {
	bucket, _ := f.split(dir)
	e := f.makeBucket(ctx, bucket)
	if e != nil {
		return e
	}
	return f.createDirectoryMarker(ctx, bucket, dir)
}

// mkdirParent creates the parent bucket/directory if it doesn't exist
func (f *Fs) mkdirParent(ctx context.Context, remote string) error {
	remote = strings.TrimRight(remote, "/")
	dir := path.Dir(remote)
	if dir == "/" || dir == "." {
		dir = ""
	}
	return f.Mkdir(ctx, dir)
}

// makeBucket creates the bucket if it doesn't exist
func (f *Fs) makeBucket(ctx context.Context, bucket string) error {
	if f.opt.NoCheckBucket {
		return nil
	}
	return f.cache.Create(bucket, func() error {
		req := s3.CreateBucketInput{
			Bucket: &bucket,
			ACL:    stringPointerOrNil(f.opt.BucketACL),
		}
		if f.opt.LocationConstraint != "" {
			req.CreateBucketConfiguration = &s3.CreateBucketConfiguration{
				LocationConstraint: &f.opt.LocationConstraint,
			}
		}
		err := f.pacer.Call(func() (bool, error) {
			_, err := f.c.CreateBucketWithContext(ctx, &req)
			return f.shouldRetry(ctx, err)
		})
		if err == nil {
			fs.Infof(f, "Bucket %q created with ACL %q", bucket, f.opt.BucketACL)
		}
		if awsErr, ok := err.(awserr.Error); ok {
			if code := awsErr.Code(); code == "BucketAlreadyOwnedByYou" || code == "BucketAlreadyExists" {
				err = nil
			}
		}
		return err
	}, func() (bool, error) {
		return f.bucketExists(ctx, bucket)
	})
}

// Rmdir deletes the bucket if the fs is at the root
//
// Returns an error if it isn't empty
func (f *Fs) Rmdir(ctx context.Context, dir string) error {
	bucket, directory := f.split(dir)
	// Remove directory marker file
	if f.opt.DirectoryMarkers && bucket != "" && dir != "" {
		o := &Object{
			fs:     f,
			remote: dir + "/",
		}
		fs.Debugf(o, "Removing directory marker")
		err := o.Remove(ctx)
		if err != nil {
			return fmt.Errorf("removing directory marker failed: %w", err)
		}
	}
	if bucket == "" || directory != "" {
		return nil
	}
	return f.cache.Remove(bucket, func() error {
		req := s3.DeleteBucketInput{
			Bucket: &bucket,
		}
		err := f.pacer.Call(func() (bool, error) {
			_, err := f.c.DeleteBucketWithContext(ctx, &req)
			return f.shouldRetry(ctx, err)
		})
		if err == nil {
			fs.Infof(f, "Bucket %q deleted", bucket)
		}
		return err
	})
}

// Precision of the remote
func (f *Fs) Precision() time.Duration {
	return time.Nanosecond
}

// pathEscape escapes s as for a URL path.  It uses rest.URLPathEscape
// but also escapes '+' for S3 and Digital Ocean spaces compatibility
func pathEscape(s string) string {
	return strings.ReplaceAll(rest.URLPathEscape(s), "+", "%2B")
}

// copy does a server-side copy
//
// It adds the boiler plate to the req passed in and calls the s3
// method
func (f *Fs) copy(ctx context.Context, req *s3.CopyObjectInput, dstBucket, dstPath, srcBucket, srcPath string, src *Object) error {
	req.Bucket = &dstBucket
	req.ACL = stringPointerOrNil(f.opt.ACL)
	req.Key = &dstPath
	source := pathEscape(bucket.Join(srcBucket, srcPath))
	if src.versionID != nil {
		source += fmt.Sprintf("?versionId=%s", *src.versionID)
	}
	req.CopySource = &source
	if f.opt.RequesterPays {
		req.RequestPayer = aws.String(s3.RequestPayerRequester)
	}
	if f.opt.ServerSideEncryption != "" {
		req.ServerSideEncryption = &f.opt.ServerSideEncryption
	}
	if f.opt.SSECustomerAlgorithm != "" {
		req.SSECustomerAlgorithm = &f.opt.SSECustomerAlgorithm
		req.CopySourceSSECustomerAlgorithm = &f.opt.SSECustomerAlgorithm
	}
	if f.opt.SSECustomerKey != "" {
		req.SSECustomerKey = &f.opt.SSECustomerKey
		req.CopySourceSSECustomerKey = &f.opt.SSECustomerKey
	}
	if f.opt.SSECustomerKeyMD5 != "" {
		req.SSECustomerKeyMD5 = &f.opt.SSECustomerKeyMD5
		req.CopySourceSSECustomerKeyMD5 = &f.opt.SSECustomerKeyMD5
	}
	if f.opt.SSEKMSKeyID != "" {
		req.SSEKMSKeyId = &f.opt.SSEKMSKeyID
	}
	if req.StorageClass == nil && f.opt.StorageClass != "" {
		req.StorageClass = &f.opt.StorageClass
	}

	if src.bytes >= int64(f.opt.CopyCutoff) {
		return f.copyMultipart(ctx, req, dstBucket, dstPath, srcBucket, srcPath, src)
	}
	return f.pacer.Call(func() (bool, error) {
		_, err := f.c.CopyObjectWithContext(ctx, req)
		return f.shouldRetry(ctx, err)
	})
}

func calculateRange(partSize, partIndex, numParts, totalSize int64) string {
	start := partIndex * partSize
	var ends string
	if partIndex == numParts-1 {
		if totalSize >= 1 {
			ends = strconv.FormatInt(totalSize-1, 10)
		}
	} else {
		ends = strconv.FormatInt(start+partSize-1, 10)
	}
	return fmt.Sprintf("bytes=%v-%v", start, ends)
}

func (f *Fs) copyMultipart(ctx context.Context, copyReq *s3.CopyObjectInput, dstBucket, dstPath, srcBucket, srcPath string, src *Object) (err error) {
	info, err := src.headObject(ctx)
	if err != nil {
		return err
	}

	req := &s3.CreateMultipartUploadInput{}

	// Fill in the request from the head info
	//structs.SetFrom(req, info)
	setFrom_s3CreateMultipartUploadInput_s3HeadObjectOutput(req, info)

	// If copy metadata was set then set the Metadata to that read
	// from the head request
	if aws.StringValue(copyReq.MetadataDirective) == s3.MetadataDirectiveCopy {
		copyReq.Metadata = info.Metadata
	}

	// Overwrite any from the copyReq
	//structs.SetFrom(req, copyReq)
	setFrom_s3CreateMultipartUploadInput_s3CopyObjectInput(req, copyReq)

	req.Bucket = &dstBucket
	req.Key = &dstPath

	var cout *s3.CreateMultipartUploadOutput
	if err := f.pacer.Call(func() (bool, error) {
		var err error
		cout, err = f.c.CreateMultipartUploadWithContext(ctx, req)
		return f.shouldRetry(ctx, err)
	}); err != nil {
		return err
	}
	uid := cout.UploadId

	defer atexit.OnError(&err, func() {
		// Try to abort the upload, but ignore the error.
		fs.Debugf(src, "Cancelling multipart copy")
		_ = f.pacer.Call(func() (bool, error) {
			_, err := f.c.AbortMultipartUploadWithContext(context.Background(), &s3.AbortMultipartUploadInput{
				Bucket:       &dstBucket,
				Key:          &dstPath,
				UploadId:     uid,
				RequestPayer: req.RequestPayer,
			})
			return f.shouldRetry(ctx, err)
		})
	})()

	srcSize := src.bytes
	partSize := int64(f.opt.CopyCutoff)
	numParts := (srcSize-1)/partSize + 1

	fs.Debugf(src, "Starting  multipart copy with %d parts", numParts)

	var parts []*s3.CompletedPart
	for partNum := int64(1); partNum <= numParts; partNum++ {
		if err := f.pacer.Call(func() (bool, error) {
			partNum := partNum
			uploadPartReq := &s3.UploadPartCopyInput{}
			//structs.SetFrom(uploadPartReq, copyReq)
			setFrom_s3UploadPartCopyInput_s3CopyObjectInput(uploadPartReq, copyReq)
			uploadPartReq.Bucket = &dstBucket
			uploadPartReq.Key = &dstPath
			uploadPartReq.PartNumber = &partNum
			uploadPartReq.UploadId = uid
			uploadPartReq.CopySourceRange = aws.String(calculateRange(partSize, partNum-1, numParts, srcSize))
			uout, err := f.c.UploadPartCopyWithContext(ctx, uploadPartReq)
			if err != nil {
				return f.shouldRetry(ctx, err)
			}
			parts = append(parts, &s3.CompletedPart{
				PartNumber: &partNum,
				ETag:       uout.CopyPartResult.ETag,
			})
			return false, nil
		}); err != nil {
			return err
		}
	}

	return f.pacer.Call(func() (bool, error) {
		_, err := f.c.CompleteMultipartUploadWithContext(ctx, &s3.CompleteMultipartUploadInput{
			Bucket: &dstBucket,
			Key:    &dstPath,
			MultipartUpload: &s3.CompletedMultipartUpload{
				Parts: parts,
			},
			RequestPayer: req.RequestPayer,
			UploadId:     uid,
		})
		return f.shouldRetry(ctx, err)
	})
}

// Copy src to this remote using server-side copy operations.
//
// This is stored with the remote path given.
//
// It returns the destination Object and a possible error.
//
// Will only be called if src.Fs().Name() == f.Name()
//
// If it isn't possible then return fs.ErrorCantCopy
func (f *Fs) Copy(ctx context.Context, src fs.Object, remote string) (fs.Object, error) {
	if f.opt.VersionAt.IsSet() {
		return nil, errNotWithVersionAt
	}
	dstBucket, dstPath := f.split(remote)
	err := f.mkdirParent(ctx, remote)
	if err != nil {
		return nil, err
	}
	srcObj, ok := src.(*Object)
	if !ok {
		fs.Debugf(src, "Can't copy - not same remote type")
		return nil, fs.ErrorCantCopy
	}
	srcBucket, srcPath := srcObj.split()
	req := s3.CopyObjectInput{
		MetadataDirective: aws.String(s3.MetadataDirectiveCopy),
	}
	err = f.copy(ctx, &req, dstBucket, dstPath, srcBucket, srcPath, srcObj)
	if err != nil {
		return nil, err
	}
	return f.NewObject(ctx, remote)
}

// Hashes returns the supported hash sets.
func (f *Fs) Hashes() hash.Set {
	return hash.Set(hash.MD5)
}

// PublicLink generates a public link to the remote path (usually readable by anyone)
func (f *Fs) PublicLink(ctx context.Context, remote string, expire fs.Duration, unlink bool) (link string, err error) {
	if strings.HasSuffix(remote, "/") {
		return "", fs.ErrorCantShareDirectories
	}
	obj, err := f.NewObject(ctx, remote)
	if err != nil {
		return "", err
	}
	o := obj.(*Object)
	if expire > maxExpireDuration {
		fs.Logf(f, "Public Link: Reducing expiry to %v as %v is greater than the max time allowed", maxExpireDuration, expire)
		expire = maxExpireDuration
	}
	bucket, bucketPath := o.split()
	httpReq, _ := f.c.GetObjectRequest(&s3.GetObjectInput{
		Bucket:    &bucket,
		Key:       &bucketPath,
		VersionId: o.versionID,
	})

	return httpReq.Presign(time.Duration(expire))
}

var commandHelp = []fs.CommandHelp{{
	Name:  "restore",
	Short: "Restore objects from GLACIER to normal storage",
	Long: `This command can be used to restore one or more objects from GLACIER
to normal storage.

Usage Examples:

    rclone backend restore s3:bucket/path/to/object -o priority=PRIORITY -o lifetime=DAYS
    rclone backend restore s3:bucket/path/to/directory -o priority=PRIORITY -o lifetime=DAYS
    rclone backend restore s3:bucket -o priority=PRIORITY -o lifetime=DAYS

This flag also obeys the filters. Test first with --interactive/-i or --dry-run flags

    rclone --interactive backend restore --include "*.txt" s3:bucket/path -o priority=Standard -o lifetime=1

All the objects shown will be marked for restore, then

    rclone backend restore --include "*.txt" s3:bucket/path -o priority=Standard -o lifetime=1

It returns a list of status dictionaries with Remote and Status
keys. The Status will be OK if it was successful or an error message
if not.

    [
        {
            "Status": "OK",
            "Remote": "test.txt"
        },
        {
            "Status": "OK",
            "Remote": "test/file4.txt"
        }
    ]

`,
	Opts: map[string]string{
		"priority":    "Priority of restore: Standard|Expedited|Bulk",
		"lifetime":    "Lifetime of the active copy in days",
		"description": "The optional description for the job.",
	},
}, {
	Name:  "restore-status",
	Short: "Show the restore status for objects being restored from GLACIER to normal storage",
	Long: `This command can be used to show the status for objects being restored from GLACIER
to normal storage.

Usage Examples:

    rclone backend restore-status s3:bucket/path/to/object
    rclone backend restore-status s3:bucket/path/to/directory
    rclone backend restore-status -o all s3:bucket/path/to/directory

This command does not obey the filters.

It returns a list of status dictionaries.

    [
        {
            "Remote": "file.txt",
            "VersionID": null,
            "RestoreStatus": {
                "IsRestoreInProgress": true,
                "RestoreExpiryDate": "2023-09-06T12:29:19+01:00"
            },
            "StorageClass": "GLACIER"
        },
        {
            "Remote": "test.pdf",
            "VersionID": null,
            "RestoreStatus": {
                "IsRestoreInProgress": false,
                "RestoreExpiryDate": "2023-09-06T12:29:19+01:00"
            },
            "StorageClass": "DEEP_ARCHIVE"
        }
    ]
`,
	Opts: map[string]string{
		"all": "if set then show all objects, not just ones with restore status",
	},
}, {
	Name:  "list-multipart-uploads",
	Short: "List the unfinished multipart uploads",
	Long: `This command lists the unfinished multipart uploads in JSON format.

    rclone backend list-multipart s3:bucket/path/to/object

It returns a dictionary of buckets with values as lists of unfinished
multipart uploads.

You can call it with no bucket in which case it lists all bucket, with
a bucket or with a bucket and path.

    {
      "rclone": [
        {
          "Initiated": "2020-06-26T14:20:36Z",
          "Initiator": {
            "DisplayName": "XXX",
            "ID": "arn:aws:iam::XXX:user/XXX"
          },
          "Key": "KEY",
          "Owner": {
            "DisplayName": null,
            "ID": "XXX"
          },
          "StorageClass": "STANDARD",
          "UploadId": "XXX"
        }
      ],
      "rclone-1000files": [],
      "rclone-dst": []
    }

`,
}, {
	Name:  "cleanup",
	Short: "Remove unfinished multipart uploads.",
	Long: `This command removes unfinished multipart uploads of age greater than
max-age which defaults to 24 hours.

Note that you can use --interactive/-i or --dry-run with this command to see what
it would do.

    rclone backend cleanup s3:bucket/path/to/object
    rclone backend cleanup -o max-age=7w s3:bucket/path/to/object

Durations are parsed as per the rest of rclone, 2h, 7d, 7w etc.
`,
	Opts: map[string]string{
		"max-age": "Max age of upload to delete",
	},
}, {
	Name:  "cleanup-hidden",
	Short: "Remove old versions of files.",
	Long: `This command removes any old hidden versions of files
on a versions enabled bucket.

Note that you can use --interactive/-i or --dry-run with this command to see what
it would do.

    rclone backend cleanup-hidden s3:bucket/path/to/dir
`,
}, {
	Name:  "versioning",
	Short: "Set/get versioning support for a bucket.",
	Long: `This command sets versioning support if a parameter is
passed and then returns the current versioning status for the bucket
supplied.

    rclone backend versioning s3:bucket # read status only
    rclone backend versioning s3:bucket Enabled
    rclone backend versioning s3:bucket Suspended

It may return "Enabled", "Suspended" or "Unversioned". Note that once versioning
has been enabled the status can't be set back to "Unversioned".
`,
}, {
	Name:  "set",
	Short: "Set command for updating the config parameters.",
	Long: `This set command can be used to update the config parameters
for a running s3 backend.

Usage Examples:

    rclone backend set s3: [-o opt_name=opt_value] [-o opt_name2=opt_value2]
    rclone rc backend/command command=set fs=s3: [-o opt_name=opt_value] [-o opt_name2=opt_value2]
    rclone rc backend/command command=set fs=s3: -o session_token=X -o access_key_id=X -o secret_access_key=X

The option keys are named as they are in the config file.

This rebuilds the connection to the s3 backend when it is called with
the new parameters. Only new parameters need be passed as the values
will default to those currently in use.

It doesn't return anything.
`,
}}

// Command the backend to run a named command
//
// The command run is name
// args may be used to read arguments from
// opts may be used to read optional arguments from
//
// The result should be capable of being JSON encoded
// If it is a string or a []string it will be shown to the user
// otherwise it will be JSON encoded and shown to the user like that
func (f *Fs) Command(ctx context.Context, name string, arg []string, opt map[string]string) (out interface{}, err error) {
	switch name {
	case "restore":
		req := s3.RestoreObjectInput{
			//Bucket:         &f.rootBucket,
			//Key:            &encodedDirectory,
			RestoreRequest: &s3.RestoreRequest{},
		}
		if lifetime := opt["lifetime"]; lifetime != "" {
			ilifetime, err := strconv.ParseInt(lifetime, 10, 64)
			if err != nil {
				return nil, fmt.Errorf("bad lifetime: %w", err)
			}
			req.RestoreRequest.Days = &ilifetime
		}
		if priority := opt["priority"]; priority != "" {
			req.RestoreRequest.GlacierJobParameters = &s3.GlacierJobParameters{
				Tier: &priority,
			}
		}
		if description := opt["description"]; description != "" {
			req.RestoreRequest.Description = &description
		}
		type status struct {
			Status string
			Remote string
		}
		var (
			outMu sync.Mutex
			out   = []status{}
		)
		err = operations.ListFn(ctx, f, func(obj fs.Object) {
			// Remember this is run --checkers times concurrently
			o, ok := obj.(*Object)
			st := status{Status: "OK", Remote: obj.Remote()}
			defer func() {
				outMu.Lock()
				out = append(out, st)
				outMu.Unlock()
			}()
			if operations.SkipDestructive(ctx, obj, "restore") {
				return
			}
			if !ok {
				st.Status = "Not an S3 object"
				return
			}
			if o.storageClass == nil || (*o.storageClass != "GLACIER" && *o.storageClass != "DEEP_ARCHIVE") {
				st.Status = "Not GLACIER or DEEP_ARCHIVE storage class"
				return
			}
			bucket, bucketPath := o.split()
			reqCopy := req
			reqCopy.Bucket = &bucket
			reqCopy.Key = &bucketPath
			reqCopy.VersionId = o.versionID
			err = f.pacer.Call(func() (bool, error) {
				_, err = f.c.RestoreObject(&reqCopy)
				return f.shouldRetry(ctx, err)
			})
			if err != nil {
				st.Status = err.Error()
			}
		})
		if err != nil {
			return out, err
		}
		return out, nil
	case "restore-status":
		_, all := opt["all"]
		return f.restoreStatus(ctx, all)
	case "list-multipart-uploads":
		return f.listMultipartUploadsAll(ctx)
	case "cleanup":
		maxAge := 24 * time.Hour
		if opt["max-age"] != "" {
			maxAge, err = fs.ParseDuration(opt["max-age"])
			if err != nil {
				return nil, fmt.Errorf("bad max-age: %w", err)
			}
		}
		return nil, f.cleanUp(ctx, maxAge)
	case "cleanup-hidden":
		return nil, f.CleanUpHidden(ctx)
	case "versioning":
		return f.setGetVersioning(ctx, arg...)
	case "set":
		newOpt := f.opt
		err := configstruct.Set(configmap.Simple(opt), &newOpt)
		if err != nil {
			return nil, fmt.Errorf("reading config: %w", err)
		}
		c, ses, err := s3Connection(f.ctx, &newOpt, f.srv)
		if err != nil {
			return nil, fmt.Errorf("updating session: %w", err)
		}
		f.c = c
		f.ses = ses
		f.opt = newOpt
		keys := []string{}
		for k := range opt {
			keys = append(keys, k)
		}
		fs.Logf(f, "Updated config values: %s", strings.Join(keys, ", "))
		return nil, nil
	default:
		return nil, fs.ErrorCommandNotFound
	}
}

// Returned from "restore-status"
type restoreStatusOut struct {
	Remote        string
	VersionID     *string
	RestoreStatus *s3.RestoreStatus
	StorageClass  *string
}

// Recursively enumerate the current fs to find objects with a restore status
func (f *Fs) restoreStatus(ctx context.Context, all bool) (out []restoreStatusOut, err error) {
	fs.Debugf(f, "all = %v", all)
	bucket, directory := f.split("")
	out = []restoreStatusOut{}
	err = f.list(ctx, listOpt{
		bucket:        bucket,
		directory:     directory,
		prefix:        f.rootDirectory,
		addBucket:     f.rootBucket == "",
		recurse:       true,
		withVersions:  f.opt.Versions,
		versionAt:     f.opt.VersionAt,
		restoreStatus: true,
	}, func(remote string, object *s3.Object, versionID *string, isDirectory bool) error {
		entry, err := f.itemToDirEntry(ctx, remote, object, versionID, isDirectory)
		if err != nil {
			return err
		}
		if entry != nil {
			if o, ok := entry.(*Object); ok && (all || object.RestoreStatus != nil) {
				out = append(out, restoreStatusOut{
					Remote:        o.remote,
					VersionID:     o.versionID,
					RestoreStatus: object.RestoreStatus,
					StorageClass:  object.StorageClass,
				})
			}
		}
		return nil
	})
	if err != nil {
		return nil, err
	}
	// bucket must be present if listing succeeded
	f.cache.MarkOK(bucket)
	return out, nil
}

// listMultipartUploads lists all outstanding multipart uploads for (bucket, key)
//
// Note that rather lazily we treat key as a prefix so it matches
// directories and objects. This could surprise the user if they ask
// for "dir" and it returns "dirKey"
func (f *Fs) listMultipartUploads(ctx context.Context, bucket, key string) (uploads []*s3.MultipartUpload, err error) {
	var (
		keyMarker      *string
		uploadIDMarker *string
	)
	uploads = []*s3.MultipartUpload{}
	for {
		req := s3.ListMultipartUploadsInput{
			Bucket:         &bucket,
			MaxUploads:     &f.opt.ListChunk,
			KeyMarker:      keyMarker,
			UploadIdMarker: uploadIDMarker,
			Prefix:         &key,
		}
		var resp *s3.ListMultipartUploadsOutput
		err = f.pacer.Call(func() (bool, error) {
			resp, err = f.c.ListMultipartUploads(&req)
			return f.shouldRetry(ctx, err)
		})
		if err != nil {
			return nil, fmt.Errorf("list multipart uploads bucket %q key %q: %w", bucket, key, err)
		}
		uploads = append(uploads, resp.Uploads...)
		if !aws.BoolValue(resp.IsTruncated) {
			break
		}
		keyMarker = resp.NextKeyMarker
		uploadIDMarker = resp.NextUploadIdMarker
	}
	return uploads, nil
}

func (f *Fs) listMultipartUploadsAll(ctx context.Context) (uploadsMap map[string][]*s3.MultipartUpload, err error) {
	uploadsMap = make(map[string][]*s3.MultipartUpload)
	bucket, directory := f.split("")
	if bucket != "" {
		uploads, err := f.listMultipartUploads(ctx, bucket, directory)
		if err != nil {
			return uploadsMap, err
		}
		uploadsMap[bucket] = uploads
		return uploadsMap, nil
	}
	entries, err := f.listBuckets(ctx)
	if err != nil {
		return uploadsMap, err
	}
	for _, entry := range entries {
		bucket := entry.Remote()
		uploads, listErr := f.listMultipartUploads(ctx, bucket, "")
		if listErr != nil {
			err = listErr
			fs.Errorf(f, "%v", err)
		}
		uploadsMap[bucket] = uploads
	}
	return uploadsMap, err
}

// cleanUpBucket removes all pending multipart uploads for a given bucket over the age of maxAge
func (f *Fs) cleanUpBucket(ctx context.Context, bucket string, maxAge time.Duration, uploads []*s3.MultipartUpload) (err error) {
	fs.Infof(f, "cleaning bucket %q of pending multipart uploads older than %v", bucket, maxAge)
	for _, upload := range uploads {
		if upload.Initiated != nil && upload.Key != nil && upload.UploadId != nil {
			age := time.Since(*upload.Initiated)
			what := fmt.Sprintf("pending multipart upload for bucket %q key %q dated %v (%v ago)", bucket, *upload.Key, upload.Initiated, age)
			if age > maxAge {
				fs.Infof(f, "removing %s", what)
				if operations.SkipDestructive(ctx, what, "remove pending upload") {
					continue
				}
				req := s3.AbortMultipartUploadInput{
					Bucket:   &bucket,
					UploadId: upload.UploadId,
					Key:      upload.Key,
				}
				_, abortErr := f.c.AbortMultipartUpload(&req)
				if abortErr != nil {
					err = fmt.Errorf("failed to remove %s: %w", what, abortErr)
					fs.Errorf(f, "%v", err)
				}
			} else {
				fs.Debugf(f, "ignoring %s", what)
			}
		}
	}
	return err
}

// CleanUp removes all pending multipart uploads
func (f *Fs) cleanUp(ctx context.Context, maxAge time.Duration) (err error) {
	uploadsMap, err := f.listMultipartUploadsAll(ctx)
	if err != nil {
		return err
	}
	for bucket, uploads := range uploadsMap {
		cleanErr := f.cleanUpBucket(ctx, bucket, maxAge, uploads)
		if err != nil {
			fs.Errorf(f, "Failed to cleanup bucket %q: %v", bucket, cleanErr)
			err = cleanErr
		}
	}
	return err
}

// Read whether the bucket is versioned or not
func (f *Fs) isVersioned(ctx context.Context) bool {
	f.versioningMu.Lock()
	defer f.versioningMu.Unlock()
	if !f.versioning.Valid {
		_, _ = f.setGetVersioning(ctx)
		fs.Debugf(f, "bucket is versioned: %v", f.versioning.Value)
	}
	return f.versioning.Value
}

// Set or get bucket versioning.
//
// Pass no arguments to get, or pass "Enabled" or "Suspended"
//
// Updates f.versioning
func (f *Fs) setGetVersioning(ctx context.Context, arg ...string) (status string, err error) {
	if len(arg) > 1 {
		return "", errors.New("too many arguments")
	}
	if f.rootBucket == "" {
		return "", errors.New("need a bucket")
	}
	if len(arg) == 1 {
		var versioning = s3.VersioningConfiguration{
			Status: aws.String(arg[0]),
		}
		// Disabled is indicated by the parameter missing
		if *versioning.Status == "Disabled" {
			versioning.Status = aws.String("")
		}
		req := s3.PutBucketVersioningInput{
			Bucket:                  &f.rootBucket,
			VersioningConfiguration: &versioning,
		}
		err := f.pacer.Call(func() (bool, error) {
			_, err = f.c.PutBucketVersioningWithContext(ctx, &req)
			return f.shouldRetry(ctx, err)
		})
		if err != nil {
			return "", err
		}
	}
	req := s3.GetBucketVersioningInput{
		Bucket: &f.rootBucket,
	}
	var resp *s3.GetBucketVersioningOutput
	err = f.pacer.Call(func() (bool, error) {
		resp, err = f.c.GetBucketVersioningWithContext(ctx, &req)
		return f.shouldRetry(ctx, err)
	})
	f.versioning.Valid = true
	f.versioning.Value = false
	if err != nil {
		fs.Errorf(f, "Failed to read versioning status, assuming unversioned: %v", err)
		return "", err
	}
	if resp.Status == nil {
		return "Unversioned", err
	}
	f.versioning.Value = true
	return *resp.Status, err
}

// CleanUp removes all pending multipart uploads older than 24 hours
func (f *Fs) CleanUp(ctx context.Context) (err error) {
	return f.cleanUp(ctx, 24*time.Hour)
}

// purge deletes all the files and directories
//
// if oldOnly is true then it deletes only non current files.
//
// Implemented here so we can make sure we delete old versions.
func (f *Fs) purge(ctx context.Context, dir string, oldOnly bool) error {
	if f.opt.VersionAt.IsSet() {
		return errNotWithVersionAt
	}
	bucket, directory := f.split(dir)
	if bucket == "" {
		return errors.New("can't purge from root")
	}
	versioned := f.isVersioned(ctx)
	if !versioned && oldOnly {
		fs.Infof(f, "bucket is not versioned so not removing old versions")
		return nil
	}
	var errReturn error
	var checkErrMutex sync.Mutex
	var checkErr = func(err error) {
		if err == nil {
			return
		}
		checkErrMutex.Lock()
		defer checkErrMutex.Unlock()
		if errReturn == nil {
			errReturn = err
		}
	}

	// Delete Config.Transfers in parallel
	delChan := make(fs.ObjectsChan, f.ci.Transfers)
	delErr := make(chan error, 1)
	go func() {
		delErr <- operations.DeleteFiles(ctx, delChan)
	}()
	checkErr(f.list(ctx, listOpt{
		bucket:        bucket,
		directory:     directory,
		prefix:        f.rootDirectory,
		addBucket:     f.rootBucket == "",
		recurse:       true,
		withVersions:  versioned,
		hidden:        true,
		noSkipMarkers: true,
	}, func(remote string, object *s3.Object, versionID *string, isDirectory bool) error {
		if isDirectory {
			return nil
		}
		// If the root is a dirmarker it will have lost its trailing /
		if remote == "" {
			remote = "/"
		}
		oi, err := f.newObjectWithInfo(ctx, remote, object, versionID)
		if err != nil {
			fs.Errorf(object, "Can't create object %+v", err)
			return nil
		}
		tr := accounting.Stats(ctx).NewCheckingTransfer(oi, "checking")
		// Work out whether the file is the current version or not
		isCurrentVersion := !versioned || !version.Match(remote)
		fs.Debugf(nil, "%q version %v", remote, version.Match(remote))
		if oldOnly && isCurrentVersion {
			// Check current version of the file
			if object.Size == isDeleteMarker {
				fs.Debugf(remote, "Deleting current version (id %q) as it is a delete marker", aws.StringValue(versionID))
				delChan <- oi
			} else {
				fs.Debugf(remote, "Not deleting current version %q", aws.StringValue(versionID))
			}
		} else {
			if object.Size == isDeleteMarker {
				fs.Debugf(remote, "Deleting delete marker (id %q)", aws.StringValue(versionID))
			} else {
				fs.Debugf(remote, "Deleting (id %q)", aws.StringValue(versionID))
			}
			delChan <- oi
		}
		tr.Done(ctx, nil)
		return nil
	}))
	close(delChan)
	checkErr(<-delErr)

	if !oldOnly {
		checkErr(f.Rmdir(ctx, dir))
	}
	return errReturn
}

// Purge deletes all the files and directories including the old versions.
func (f *Fs) Purge(ctx context.Context, dir string) error {
	return f.purge(ctx, dir, false)
}

// CleanUpHidden deletes all the hidden files.
func (f *Fs) CleanUpHidden(ctx context.Context) error {
	return f.purge(ctx, "", true)
}

// ------------------------------------------------------------

// Fs returns the parent Fs
func (o *Object) Fs() fs.Info {
	return o.fs
}

// Return a string version
func (o *Object) String() string {
	if o == nil {
		return "<nil>"
	}
	return o.remote
}

// Remote returns the remote path
func (o *Object) Remote() string {
	return o.remote
}

var matchMd5 = regexp.MustCompile(`^[0-9a-f]{32}$`)

// Set the MD5 from the etag
func (o *Object) setMD5FromEtag(etag string) {
	if o.fs.etagIsNotMD5 {
		o.md5 = ""
		return
	}
	if etag == "" {
		o.md5 = ""
		return
	}
	hash := strings.Trim(strings.ToLower(etag), `"`)
	// Check the etag is a valid md5sum
	if !matchMd5.MatchString(hash) {
		o.md5 = ""
		return
	}
	o.md5 = hash
}

// Hash returns the Md5sum of an object returning a lowercase hex string
func (o *Object) Hash(ctx context.Context, t hash.Type) (string, error) {
	if t != hash.MD5 {
		return "", hash.ErrUnsupported
	}
	// If decompressing, erase the hash
	if o.bytes < 0 {
		return "", nil
	}
	// If we haven't got an MD5, then check the metadata
	if o.md5 == "" {
		err := o.readMetaData(ctx)
		if err != nil {
			return "", err
		}
	}
	return o.md5, nil
}

// Size returns the size of an object in bytes
func (o *Object) Size() int64 {
	return o.bytes
}

func (o *Object) headObject(ctx context.Context) (resp *s3.HeadObjectOutput, err error) {
	bucket, bucketPath := o.split()
	req := s3.HeadObjectInput{
		Bucket:    &bucket,
		Key:       &bucketPath,
		VersionId: o.versionID,
	}
	return o.fs.headObject(ctx, &req)
}

func (f *Fs) headObject(ctx context.Context, req *s3.HeadObjectInput) (resp *s3.HeadObjectOutput, err error) {
	if f.opt.RequesterPays {
		req.RequestPayer = aws.String(s3.RequestPayerRequester)
	}
	if f.opt.SSECustomerAlgorithm != "" {
		req.SSECustomerAlgorithm = &f.opt.SSECustomerAlgorithm
	}
	if f.opt.SSECustomerKey != "" {
		req.SSECustomerKey = &f.opt.SSECustomerKey
	}
	if f.opt.SSECustomerKeyMD5 != "" {
		req.SSECustomerKeyMD5 = &f.opt.SSECustomerKeyMD5
	}
	err = f.pacer.Call(func() (bool, error) {
		var err error
		resp, err = f.c.HeadObjectWithContext(ctx, req)
		return f.shouldRetry(ctx, err)
	})
	if err != nil {
		if awsErr, ok := err.(awserr.RequestFailure); ok {
			if awsErr.StatusCode() == http.StatusNotFound {
				return nil, fs.ErrorObjectNotFound
			}
		}
		return nil, err
	}
	if req.Bucket != nil {
		f.cache.MarkOK(*req.Bucket)
	}
	return resp, nil
}

// readMetaData gets the metadata if it hasn't already been fetched
//
// it also sets the info
func (o *Object) readMetaData(ctx context.Context) (err error) {
	if o.meta != nil {
		return nil
	}
	resp, err := o.headObject(ctx)
	if err != nil {
		return err
	}
	o.setMetaData(resp)
	// resp.ETag, resp.ContentLength, resp.LastModified, resp.Metadata, resp.ContentType, resp.StorageClass)
	return nil
}

// Convert S3 metadata with pointers into a map[string]string
// while lowercasing the keys
func s3MetadataToMap(s3Meta map[string]*string) map[string]string {
	meta := make(map[string]string, len(s3Meta))
	for k, v := range s3Meta {
		if v != nil {
			meta[strings.ToLower(k)] = *v
		}
	}
	return meta
}

// Convert our metadata back into S3 metadata
func mapToS3Metadata(meta map[string]string) map[string]*string {
	s3Meta := make(map[string]*string, len(meta))
	for k, v := range meta {
		s3Meta[k] = aws.String(v)
	}
	return s3Meta
}

func (o *Object) setMetaData(resp *s3.HeadObjectOutput) {
	// Ignore missing Content-Length assuming it is 0
	// Some versions of ceph do this due their apache proxies
	if resp.ContentLength != nil {
		o.bytes = *resp.ContentLength
	}
	o.setMD5FromEtag(aws.StringValue(resp.ETag))
	o.meta = s3MetadataToMap(resp.Metadata)
	// Read MD5 from metadata if present
	if md5sumBase64, ok := o.meta[metaMD5Hash]; ok {
		md5sumBytes, err := base64.StdEncoding.DecodeString(md5sumBase64)
		if err != nil {
			fs.Debugf(o, "Failed to read md5sum from metadata %q: %v", md5sumBase64, err)
		} else if len(md5sumBytes) != 16 {
			fs.Debugf(o, "Failed to read md5sum from metadata %q: wrong length", md5sumBase64)
		} else {
			o.md5 = hex.EncodeToString(md5sumBytes)
		}
	}
	if resp.LastModified == nil {
		o.lastModified = time.Now()
		fs.Logf(o, "Failed to read last modified")
	} else {
		// Try to keep the maximum precision in lastModified. If we read
		// it from listings then it may have millisecond precision, but
		// if we read it from a HEAD/GET request then it will have
		// second precision.
		equalToWithinOneSecond := o.lastModified.Truncate(time.Second).Equal((*resp.LastModified).Truncate(time.Second))
		newHasNs := (*resp.LastModified).Nanosecond() != 0
		if !equalToWithinOneSecond || newHasNs {
			o.lastModified = *resp.LastModified
		}
	}
	o.mimeType = aws.StringValue(resp.ContentType)

	// Set system metadata
	o.storageClass = resp.StorageClass
	o.cacheControl = resp.CacheControl
	o.contentDisposition = resp.ContentDisposition
	o.contentEncoding = resp.ContentEncoding
	o.contentLanguage = resp.ContentLanguage

	// If decompressing then size and md5sum are unknown
	if o.fs.opt.Decompress && aws.StringValue(o.contentEncoding) == "gzip" {
		o.bytes = -1
		o.md5 = ""
	}
	// If client-side encryption then size are unencrypted
	if o.fs.opt.CSEKMSMasterKeyID != "" {
		if length, ok := resp.Metadata["X-Amz-Unencrypted-Content-Length"]; ok {
			if lengthBytes, err := strconv.ParseInt(*length, 10, 64); err == nil {
				o.bytes = lengthBytes
			}
		}
	}
}

// ModTime returns the modification time of the object
//
// It attempts to read the objects mtime and if that isn't present the
// LastModified returned in the http headers
func (o *Object) ModTime(ctx context.Context) time.Time {
	if o.fs.ci.UseServerModTime {
		return o.lastModified
	}
	err := o.readMetaData(ctx)
	if err != nil {
		fs.Logf(o, "Failed to read metadata: %v", err)
		return time.Now()
	}
	// read mtime out of metadata if available
	d, ok := o.meta[metaMtime]
	if !ok {
		// fs.Debugf(o, "No metadata")
		return o.lastModified
	}
	modTime, err := swift.FloatStringToTime(d)
	if err != nil {
		fs.Logf(o, "Failed to read mtime from object: %v", err)
		return o.lastModified
	}
	return modTime
}

// SetModTime sets the modification time of the local fs object
func (o *Object) SetModTime(ctx context.Context, modTime time.Time) error {
	err := o.readMetaData(ctx)
	if err != nil {
		return err
	}
	o.meta[metaMtime] = swift.TimeToFloatString(modTime)

	// Can't update metadata here, so return this error to force a recopy
	if o.storageClass != nil && (*o.storageClass == "GLACIER" || *o.storageClass == "DEEP_ARCHIVE") {
		return fs.ErrorCantSetModTime
	}

	// Copy the object to itself to update the metadata
	bucket, bucketPath := o.split()
	req := s3.CopyObjectInput{
		ContentType:       aws.String(fs.MimeType(ctx, o)), // Guess the content type
		Metadata:          mapToS3Metadata(o.meta),
		MetadataDirective: aws.String(s3.MetadataDirectiveReplace), // replace metadata with that passed in
	}
	if o.fs.opt.RequesterPays {
		req.RequestPayer = aws.String(s3.RequestPayerRequester)
	}
	return o.fs.copy(ctx, &req, bucket, bucketPath, bucket, bucketPath, o)
}

// Storable raturns a boolean indicating if this object is storable
func (o *Object) Storable() bool {
	return true
}

func (o *Object) downloadFromURL(ctx context.Context, bucketPath string, options ...fs.OpenOption) (in io.ReadCloser, err error) {
	url := o.fs.opt.DownloadURL + bucketPath
	var resp *http.Response
	opts := rest.Opts{
		Method:  "GET",
		RootURL: url,
		Options: options,
	}
	err = o.fs.pacer.Call(func() (bool, error) {
		resp, err = o.fs.srvRest.Call(ctx, &opts)
		return o.fs.shouldRetry(ctx, err)
	})
	if err != nil {
		return nil, err
	}

	contentLength := rest.ParseSizeFromHeaders(resp.Header)
	if contentLength < 0 {
		fs.Debugf(o, "Failed to parse file size from headers")
	}

	lastModified, err := http.ParseTime(resp.Header.Get("Last-Modified"))
	if err != nil {
		fs.Debugf(o, "Failed to parse last modified from string %s, %v", resp.Header.Get("Last-Modified"), err)
	}

	metaData := make(map[string]*string)
	for key, value := range resp.Header {
		key = strings.ToLower(key)
		if strings.HasPrefix(key, "x-amz-meta-") {
			metaKey := strings.TrimPrefix(key, "x-amz-meta-")
			metaData[metaKey] = &value[0]
		}
	}

	header := func(k string) *string {
		v := resp.Header.Get(k)
		if v == "" {
			return nil
		}
		return &v
	}

	var head = s3.HeadObjectOutput{
		ETag:               header("Etag"),
		ContentLength:      &contentLength,
		LastModified:       &lastModified,
		Metadata:           metaData,
		CacheControl:       header("Cache-Control"),
		ContentDisposition: header("Content-Disposition"),
		ContentEncoding:    header("Content-Encoding"),
		ContentLanguage:    header("Content-Language"),
		ContentType:        header("Content-Type"),
		StorageClass:       header("X-Amz-Storage-Class"),
	}
	o.setMetaData(&head)
	return resp.Body, err
}

// Open an object for read
func (o *Object) Open(ctx context.Context, options ...fs.OpenOption) (in io.ReadCloser, err error) {
	bucket, bucketPath := o.split()

	if o.fs.opt.DownloadURL != "" {
		return o.downloadFromURL(ctx, bucketPath, options...)
	}

	req := s3.GetObjectInput{
		Bucket:    &bucket,
		Key:       &bucketPath,
		VersionId: o.versionID,
	}
	if o.fs.opt.RequesterPays {
		req.RequestPayer = aws.String(s3.RequestPayerRequester)
	}
	if o.fs.opt.SSECustomerAlgorithm != "" {
		req.SSECustomerAlgorithm = &o.fs.opt.SSECustomerAlgorithm
	}
	if o.fs.opt.SSECustomerKey != "" {
		req.SSECustomerKey = &o.fs.opt.SSECustomerKey
	}
	if o.fs.opt.SSECustomerKeyMD5 != "" {
		req.SSECustomerKeyMD5 = &o.fs.opt.SSECustomerKeyMD5
	}
	httpReq, resp := o.fs.GetObjectRequest(&req)
	fs.FixRangeOption(options, o.bytes)

	// Override the automatic decompression in the transport to
	// download compressed files as-is
	if o.fs.opt.UseAcceptEncodingGzip.Value {
		httpReq.HTTPRequest.Header.Set("Accept-Encoding", "gzip")
	}

	for _, option := range options {
		switch option.(type) {
		case *fs.RangeOption, *fs.SeekOption:
			_, value := option.Header()
			req.Range = &value
		case *fs.HTTPOption:
			key, value := option.Header()
			httpReq.HTTPRequest.Header.Add(key, value)
		default:
			if option.Mandatory() {
				fs.Logf(o, "Unsupported mandatory option: %v", option)
			}
		}
	}
	err = o.fs.pacer.Call(func() (bool, error) {
		var err error
		httpReq.HTTPRequest = httpReq.HTTPRequest.WithContext(ctx)
		err = httpReq.Send()
		return o.fs.shouldRetry(ctx, err)
	})
	if err, ok := err.(awserr.RequestFailure); ok {
		if err.Code() == "InvalidObjectState" {
			return nil, fmt.Errorf("Object in GLACIER, restore first: bucket=%q, key=%q", bucket, bucketPath)
		}
	}
	if err != nil {
		return nil, err
	}

	// read size from ContentLength or ContentRange
	size := resp.ContentLength
	if resp.ContentRange != nil {
		var contentRange = *resp.ContentRange
		slash := strings.IndexRune(contentRange, '/')
		if slash >= 0 {
			i, err := strconv.ParseInt(contentRange[slash+1:], 10, 64)
			if err == nil {
				size = &i
			} else {
				fs.Debugf(o, "Failed to find parse integer from in %q: %v", contentRange, err)
			}
		} else {
			fs.Debugf(o, "Failed to find length in %q", contentRange)
		}
	}
	var head s3.HeadObjectOutput
	//structs.SetFrom(&head, resp)
	setFrom_s3HeadObjectOutput_s3GetObjectOutput(&head, resp)
	head.ContentLength = size
	o.setMetaData(&head)

	// Decompress body if necessary
	if aws.StringValue(resp.ContentEncoding) == "gzip" {
		if o.fs.opt.Decompress || (resp.ContentLength == nil && o.fs.opt.MightGzip.Value) {
			return readers.NewGzipReader(resp.Body)
		}
		o.fs.warnCompressed.Do(func() {
			fs.Logf(o, "Not decompressing 'Content-Encoding: gzip' compressed file. Use --s3-decompress to override")
		})
	}

	return resp.Body, nil
}

var warnStreamUpload sync.Once

// state of ChunkWriter
type s3ChunkWriter struct {
	chunkSize            int64
	size                 int64
	f                    *Fs
	bucket               *string
	key                  *string
	uploadID             *string
	multiPartUploadInput *s3.CreateMultipartUploadInput
	completedPartsMu     sync.Mutex
	completedParts       []*s3.CompletedPart
	eTag                 string
	versionID            string
	md5sMu               sync.Mutex
	md5s                 []byte
	ui                   uploadInfo
	o                    *Object
}

// OpenChunkWriter returns the chunk size and a ChunkWriter
//
// Pass in the remote and the src object
// You can also use options to hint at the desired chunk size
func (f *Fs) OpenChunkWriter(ctx context.Context, remote string, src fs.ObjectInfo, options ...fs.OpenOption) (info fs.ChunkWriterInfo, writer fs.ChunkWriter, err error) {
	// Temporary Object under construction
	o := &Object{
		fs:     f,
		remote: remote,
	}
	ui, err := o.prepareUpload(ctx, src, options)
	if err != nil {
		return info, nil, fmt.Errorf("failed to prepare upload: %w", err)
	}

	//structs.SetFrom(&mReq, req)
	var mReq s3.CreateMultipartUploadInput
	setFrom_s3CreateMultipartUploadInput_s3PutObjectInput(&mReq, ui.req)

	uploadParts := f.opt.MaxUploadParts
	if uploadParts < 1 {
		uploadParts = 1
	} else if uploadParts > maxUploadParts {
		uploadParts = maxUploadParts
	}
	size := src.Size()

	// calculate size of parts
	chunkSize := f.opt.ChunkSize

	// size can be -1 here meaning we don't know the size of the incoming file. We use ChunkSize
	// buffers here (default 5 MiB). With a maximum number of parts (10,000) this will be a file of
	// 48 GiB which seems like a not too unreasonable limit.
	if size == -1 {
		warnStreamUpload.Do(func() {
			fs.Logf(f, "Streaming uploads using chunk size %v will have maximum file size of %v",
				f.opt.ChunkSize, fs.SizeSuffix(int64(chunkSize)*int64(uploadParts)))
		})
	} else {
		chunkSize = chunksize.Calculator(src, size, uploadParts, chunkSize)
	}

<<<<<<< HEAD
	memPool := f.getMemoryPool(int64(partSize))

	var mReq s3.CreateMultipartUploadInput
	//structs.SetFrom(&mReq, req)
	setFrom_s3CreateMultipartUploadInput_s3PutObjectInput(&mReq, req)
	// Encrypt
	if f.encryptClient != nil {
		req.Body = aws.ReadSeekCloser(in)
		r, _ := f.encryptClient.PutObjectRequest(req)
		_ = r.Build()
		in = req.Body
		length := r.HTTPRequest.Header.Get("X-Amz-Meta-X-Amz-Unencrypted-Content-Length")
		env := s3crypto.Envelope{
			IV:        r.HTTPRequest.Header.Get("X-Amz-Meta-X-Amz-Iv"),
			CipherKey: r.HTTPRequest.Header.Get("X-Amz-Meta-X-Amz-Key-V2"),
			MatDesc:   r.HTTPRequest.Header.Get("X-Amz-Meta-X-Amz-Matdesc"),
			WrapAlg:   r.HTTPRequest.Header.Get("X-Amz-Meta-X-Amz-Wrap-Alg"),
			CEKAlg:    r.HTTPRequest.Header.Get("X-Amz-Meta-X-Amz-Cek-Alg"),
			TagLen:    r.HTTPRequest.Header.Get("X-Amz-Meta-X-Amz-Tag-Len"),
		}
		mReq.Metadata["X-Amz-Unencrypted-Content-Length"] = &length
		mReq.Metadata["X-Amz-Iv"] = &env.IV
		mReq.Metadata["X-Amz-Key-V2"] = &env.CipherKey
		mReq.Metadata["X-Amz-Matdesc"] = &env.MatDesc
		mReq.Metadata["X-Amz-Key-Wrap-Alg"] = &env.WrapAlg
		mReq.Metadata["X-Amz-Key-Cek-Alg"] = &env.CEKAlg
		mReq.Metadata["X-Amz-Key-Tag-Len"] = &env.TagLen
	}
	var cout *s3.CreateMultipartUploadOutput
=======
	var mOut *s3.CreateMultipartUploadOutput
>>>>>>> 55c12c9a
	err = f.pacer.Call(func() (bool, error) {
		mOut, err = f.c.CreateMultipartUploadWithContext(ctx, &mReq)
		return f.shouldRetry(ctx, err)
	})
	if err != nil {
		return info, nil, fmt.Errorf("create multipart upload failed: %w", err)
	}

	chunkWriter := &s3ChunkWriter{
		chunkSize:            int64(chunkSize),
		size:                 size,
		f:                    f,
		bucket:               mOut.Bucket,
		key:                  mOut.Key,
		uploadID:             mOut.UploadId,
		multiPartUploadInput: &mReq,
		completedParts:       make([]*s3.CompletedPart, 0),
		ui:                   ui,
		o:                    o,
	}
	info = fs.ChunkWriterInfo{
		ChunkSize:         int64(chunkSize),
		Concurrency:       o.fs.opt.UploadConcurrency,
		LeavePartsOnError: o.fs.opt.LeavePartsOnError,
	}
	fs.Debugf(o, "open chunk writer: started multipart upload: %v", *mOut.UploadId)
	return info, chunkWriter, err
}

// add a part number and etag to the completed parts
func (w *s3ChunkWriter) addCompletedPart(partNum *int64, eTag *string) {
	w.completedPartsMu.Lock()
	defer w.completedPartsMu.Unlock()
	w.completedParts = append(w.completedParts, &s3.CompletedPart{
		PartNumber: partNum,
		ETag:       eTag,
	})
}

// addMd5 adds a binary md5 to the md5 calculated so far
func (w *s3ChunkWriter) addMd5(md5binary *[]byte, chunkNumber int64) {
	w.md5sMu.Lock()
	defer w.md5sMu.Unlock()
	start := chunkNumber * md5.Size
	end := start + md5.Size
	if extend := end - int64(len(w.md5s)); extend > 0 {
		w.md5s = append(w.md5s, make([]byte, extend)...)
	}
	copy(w.md5s[start:end], (*md5binary)[:])
}

// WriteChunk will write chunk number with reader bytes, where chunk number >= 0
func (w *s3ChunkWriter) WriteChunk(ctx context.Context, chunkNumber int, reader io.ReadSeeker) (int64, error) {
	if chunkNumber < 0 {
		err := fmt.Errorf("invalid chunk number provided: %v", chunkNumber)
		return -1, err
	}
	// Only account after the checksum reads have been done
	if do, ok := reader.(pool.DelayAccountinger); ok {
		// To figure out this number, do a transfer and if the accounted size is 0 or a
		// multiple of what it should be, increase or decrease this number.
		do.DelayAccounting(3)
	}

	// create checksum of buffer for integrity checking
	// currently there is no way to calculate the md5 without reading the chunk a 2nd time (1st read is in uploadMultipart)
	// possible in AWS SDK v2 with trailers?
	m := md5.New()
	currentChunkSize, err := io.Copy(m, reader)
	if err != nil {
		return -1, err
	}
	// If no data read and not the first chunk, don't write the chunk
	if currentChunkSize == 0 && chunkNumber != 0 {
		return 0, nil
	}
	md5sumBinary := m.Sum([]byte{})
	w.addMd5(&md5sumBinary, int64(chunkNumber))
	md5sum := base64.StdEncoding.EncodeToString(md5sumBinary[:])

	// S3 requires 1 <= PartNumber <= 10000
	s3PartNumber := aws.Int64(int64(chunkNumber + 1))
	uploadPartReq := &s3.UploadPartInput{
		Body:                 reader,
		Bucket:               w.bucket,
		Key:                  w.key,
		PartNumber:           s3PartNumber,
		UploadId:             w.uploadID,
		ContentMD5:           &md5sum,
		ContentLength:        aws.Int64(currentChunkSize),
		RequestPayer:         w.multiPartUploadInput.RequestPayer,
		SSECustomerAlgorithm: w.multiPartUploadInput.SSECustomerAlgorithm,
		SSECustomerKey:       w.multiPartUploadInput.SSECustomerKey,
		SSECustomerKeyMD5:    w.multiPartUploadInput.SSECustomerKeyMD5,
	}
	var uout *s3.UploadPartOutput
	err = w.f.pacer.Call(func() (bool, error) {
		// rewind the reader on retry and after reading md5
		_, err = reader.Seek(0, io.SeekStart)
		if err != nil {
			return false, err
		}
		uout, err = w.f.c.UploadPartWithContext(ctx, uploadPartReq)
		if err != nil {
			if chunkNumber <= 8 {
				return w.f.shouldRetry(ctx, err)
			}
			// retry all chunks once have done the first few
			return true, err
		}
		return false, nil
	})
	if err != nil {
		return -1, fmt.Errorf("failed to upload chunk %d with %v bytes: %w", chunkNumber+1, currentChunkSize, err)
	}

	w.addCompletedPart(s3PartNumber, uout.ETag)

	fs.Debugf(w.o, "multipart upload wrote chunk %d with %v bytes and etag %v", chunkNumber+1, currentChunkSize, *uout.ETag)
	return currentChunkSize, err
}

// Abort the multpart upload
func (w *s3ChunkWriter) Abort(ctx context.Context) error {
	err := w.f.pacer.Call(func() (bool, error) {
		_, err := w.f.c.AbortMultipartUploadWithContext(context.Background(), &s3.AbortMultipartUploadInput{
			Bucket:       w.bucket,
			Key:          w.key,
			UploadId:     w.uploadID,
			RequestPayer: w.multiPartUploadInput.RequestPayer,
		})
		return w.f.shouldRetry(ctx, err)
	})
	if err != nil {
		return fmt.Errorf("failed to abort multipart upload %q: %w", *w.uploadID, err)
	}
	fs.Debugf(w.o, "multipart upload %q aborted", *w.uploadID)
	return err
}

// Close and finalise the multipart upload
func (w *s3ChunkWriter) Close(ctx context.Context) (err error) {
	// sort the completed parts by part number
	sort.Slice(w.completedParts, func(i, j int) bool {
		return *w.completedParts[i].PartNumber < *w.completedParts[j].PartNumber
	})
	var resp *s3.CompleteMultipartUploadOutput
	err = w.f.pacer.Call(func() (bool, error) {
		resp, err = w.f.c.CompleteMultipartUploadWithContext(ctx, &s3.CompleteMultipartUploadInput{
			Bucket: w.bucket,
			Key:    w.key,
			MultipartUpload: &s3.CompletedMultipartUpload{
				Parts: w.completedParts,
			},
			RequestPayer: w.multiPartUploadInput.RequestPayer,
			UploadId:     w.uploadID,
		})
		return w.f.shouldRetry(ctx, err)
	})
	if err != nil {
		return fmt.Errorf("failed to complete multipart upload %q: %w", *w.uploadID, err)
	}
	if resp != nil {
		if resp.ETag != nil {
			w.eTag = *resp.ETag
		}
		if resp.VersionId != nil {
			w.versionID = *resp.VersionId
		}
	}
	fs.Debugf(w.o, "multipart upload %q finished", *w.uploadID)
	return err
}

func (o *Object) uploadMultipart(ctx context.Context, src fs.ObjectInfo, in io.Reader, options ...fs.OpenOption) (wantETag, gotETag string, versionID *string, ui uploadInfo, err error) {
	chunkWriter, err := multipart.UploadMultipart(ctx, src, in, multipart.UploadMultipartOptions{
		Open:        o.fs,
		OpenOptions: options,
	})
	if err != nil {
		return wantETag, gotETag, versionID, ui, err
	}

	var s3cw *s3ChunkWriter = chunkWriter.(*s3ChunkWriter)
	gotETag = s3cw.eTag
	versionID = aws.String(s3cw.versionID)

	hashOfHashes := md5.Sum(s3cw.md5s)
	wantETag = fmt.Sprintf("%s-%d", hex.EncodeToString(hashOfHashes[:]), len(s3cw.completedParts))

	return wantETag, gotETag, versionID, s3cw.ui, nil
}

// unWrapAwsError unwraps AWS errors, looking for a non AWS error
//
// It returns true if one was found and the error, or false and the
// error passed in.
func unWrapAwsError(err error) (found bool, outErr error) {
	if awsErr, ok := err.(awserr.Error); ok {
		var origErrs []error
		if batchErr, ok := awsErr.(awserr.BatchedErrors); ok {
			origErrs = batchErr.OrigErrs()
		} else {
			origErrs = []error{awsErr.OrigErr()}
		}
		for _, origErr := range origErrs {
			found, newErr := unWrapAwsError(origErr)
			if found {
				return found, newErr
			}
		}
		return false, err
	}
	return true, err
}

// Upload a single part using PutObject
func (o *Object) uploadSinglepartPutObject(ctx context.Context, req *s3.PutObjectInput, size int64, in io.Reader) (etag string, lastModified time.Time, versionID *string, err error) {
	if o.fs.encryptClient != nil {
		req.Body = aws.ReadSeekCloser(in)
	}
	r, resp := o.fs.putObjectRequest(req)
	if req.ContentLength != nil && *req.ContentLength == 0 {
		// Can't upload zero length files like this for some reason
		r.Body = bytes.NewReader([]byte{})
	} else if o.fs.encryptClient == nil {
		r.SetStreamingBody(io.NopCloser(in))
	}
	r.SetContext(ctx)
	r.HTTPRequest.Header.Set("X-Amz-Content-Sha256", "UNSIGNED-PAYLOAD")

	err = o.fs.pacer.CallNoRetry(func() (bool, error) {
		err := r.Send()
		return o.fs.shouldRetry(ctx, err)
	})
	if err != nil {
		// Return the underlying error if we have a
		// Serialization or RequestError error if possible
		//
		// These errors are synthesized locally in the SDK
		// (not returned from the server) and we'd rather have
		// the underlying error if there is one.
		if do, ok := err.(awserr.Error); ok && (do.Code() == request.ErrCodeSerialization || do.Code() == request.ErrCodeRequestError) {
			if found, newErr := unWrapAwsError(err); found {
				err = newErr
			}
		}
		return etag, lastModified, nil, err
	}
	lastModified = time.Now()
	if resp != nil {
		etag = aws.StringValue(resp.ETag)
		versionID = resp.VersionId
	}
	return etag, lastModified, versionID, nil
}

// Upload a single part using a presigned request
func (o *Object) uploadSinglepartPresignedRequest(ctx context.Context, req *s3.PutObjectInput, size int64, in io.Reader) (etag string, lastModified time.Time, versionID *string, err error) {
	// Create the request
	putObj, _ := o.fs.c.PutObjectRequest(req)

	// Sign it so we can upload using a presigned request.
	//
	// Note the SDK didn't used to support streaming to
	// PutObject so we used this work-around.
	url, headers, err := putObj.PresignRequest(15 * time.Minute)
	if err != nil {
		return etag, lastModified, nil, fmt.Errorf("s3 upload: sign request: %w", err)
	}

	if o.fs.opt.V2Auth && headers == nil {
		headers = putObj.HTTPRequest.Header
	}

	// Set request to nil if empty so as not to make chunked encoding
	if size == 0 {
		in = nil
	}

	// create the vanilla http request
	httpReq, err := http.NewRequestWithContext(ctx, "PUT", url, in)
	if err != nil {
		return etag, lastModified, nil, fmt.Errorf("s3 upload: new request: %w", err)
	}

	// set the headers we signed and the length
	httpReq.Header = headers
	httpReq.ContentLength = size

	var resp *http.Response
	err = o.fs.pacer.CallNoRetry(func() (bool, error) {
		var err error
		resp, err = o.fs.srv.Do(httpReq)
		if err != nil {
			return o.fs.shouldRetry(ctx, err)
		}
		body, err := rest.ReadBody(resp)
		if err != nil {
			return o.fs.shouldRetry(ctx, err)
		}
		if resp.StatusCode >= 200 && resp.StatusCode < 299 {
			return false, nil
		}
		err = fmt.Errorf("s3 upload: %s: %s", resp.Status, body)
		return fserrors.ShouldRetryHTTP(resp, retryErrorCodes), err
	})
	if err != nil {
		return etag, lastModified, nil, err
	}
	if resp != nil {
		if date, err := http.ParseTime(resp.Header.Get("Date")); err != nil {
			lastModified = date
		}
		etag = resp.Header.Get("Etag")
		vID := resp.Header.Get("x-amz-version-id")
		if vID != "" {
			versionID = &vID
		}
	}
	return etag, lastModified, versionID, nil
}

// Info needed for an upload
type uploadInfo struct {
	req       *s3.PutObjectInput
	md5sumHex string
}

// Prepare object for being uploaded
func (o *Object) prepareUpload(ctx context.Context, src fs.ObjectInfo, options []fs.OpenOption) (ui uploadInfo, err error) {
	bucket, bucketPath := o.split()
	// Create parent dir/bucket if not saving directory marker
	if !strings.HasSuffix(o.remote, "/") {
		err := o.fs.mkdirParent(ctx, o.remote)
		if err != nil {
			return ui, err
		}
	}
	modTime := src.ModTime(ctx)

	ui.req = &s3.PutObjectInput{
		Bucket: &bucket,
		ACL:    stringPointerOrNil(o.fs.opt.ACL),
		Key:    &bucketPath,
	}

	// Fetch metadata if --metadata is in use
	meta, err := fs.GetMetadataOptions(ctx, src, options)
	if err != nil {
		return ui, fmt.Errorf("failed to read metadata from source object: %w", err)
	}
	ui.req.Metadata = make(map[string]*string, len(meta)+2)
	// merge metadata into request and user metadata
	for k, v := range meta {
		pv := aws.String(v)
		k = strings.ToLower(k)
		if o.fs.opt.NoSystemMetadata {
			ui.req.Metadata[k] = pv
			continue
		}
		switch k {
		case "cache-control":
			ui.req.CacheControl = pv
		case "content-disposition":
			ui.req.ContentDisposition = pv
		case "content-encoding":
			ui.req.ContentEncoding = pv
		case "content-language":
			ui.req.ContentLanguage = pv
		case "content-type":
			ui.req.ContentType = pv
		case "x-amz-tagging":
			ui.req.Tagging = pv
		case "tier":
			// ignore
		case "mtime":
			// mtime in meta overrides source ModTime
			metaModTime, err := time.Parse(time.RFC3339Nano, v)
			if err != nil {
				fs.Debugf(o, "failed to parse metadata %s: %q: %v", k, v, err)
			} else {
				modTime = metaModTime
			}
		case "btime":
			// write as metadata since we can't set it
			ui.req.Metadata[k] = pv
		default:
			ui.req.Metadata[k] = pv
		}
	}

	// Set the mtime in the meta data
	ui.req.Metadata[metaMtime] = aws.String(swift.TimeToFloatString(modTime))

	// read the md5sum if available
	// - for non multipart
	//    - so we can add a ContentMD5
	//    - so we can add the md5sum in the metadata as metaMD5Hash if using SSE/SSE-C
	// - for multipart provided checksums aren't disabled
	//    - so we can add the md5sum in the metadata as metaMD5Hash
	var md5sumBase64 string
	size := src.Size()
	multipart := size < 0 || size >= int64(o.fs.opt.UploadCutoff)
	if !multipart || !o.fs.opt.DisableChecksum {
		ui.md5sumHex, err = src.Hash(ctx, hash.MD5)
		if err == nil && matchMd5.MatchString(ui.md5sumHex) {
			hashBytes, err := hex.DecodeString(ui.md5sumHex)
			if err == nil {
				md5sumBase64 = base64.StdEncoding.EncodeToString(hashBytes)
				if (multipart || o.fs.etagIsNotMD5) && !o.fs.opt.DisableChecksum {
					// Set the md5sum as metadata on the object if
					// - a multipart upload
					// - the Etag is not an MD5, eg when using SSE/SSE-C
					// provided checksums aren't disabled
					ui.req.Metadata[metaMD5Hash] = &md5sumBase64
				}
			}
		}
	}

	// Set the content type if it isn't set already
	if ui.req.ContentType == nil {
		ui.req.ContentType = aws.String(fs.MimeType(ctx, src))
	}
<<<<<<< HEAD
	if size >= 0 && o.fs.encryptClient == nil {
		req.ContentLength = &size
	}
	if md5sumBase64 != "" && o.fs.encryptClient == nil {
		req.ContentMD5 = &md5sumBase64
=======
	if size >= 0 {
		ui.req.ContentLength = &size
	}
	if md5sumBase64 != "" {
		ui.req.ContentMD5 = &md5sumBase64
>>>>>>> 55c12c9a
	}
	if o.fs.opt.RequesterPays {
		ui.req.RequestPayer = aws.String(s3.RequestPayerRequester)
	}
	if o.fs.opt.ServerSideEncryption != "" {
		ui.req.ServerSideEncryption = &o.fs.opt.ServerSideEncryption
	}
	if o.fs.opt.SSECustomerAlgorithm != "" {
		ui.req.SSECustomerAlgorithm = &o.fs.opt.SSECustomerAlgorithm
	}
	if o.fs.opt.SSECustomerKey != "" {
		ui.req.SSECustomerKey = &o.fs.opt.SSECustomerKey
	}
	if o.fs.opt.SSECustomerKeyMD5 != "" {
		ui.req.SSECustomerKeyMD5 = &o.fs.opt.SSECustomerKeyMD5
	}
	if o.fs.opt.SSEKMSKeyID != "" {
		ui.req.SSEKMSKeyId = &o.fs.opt.SSEKMSKeyID
	}
	if o.fs.opt.StorageClass != "" {
		ui.req.StorageClass = &o.fs.opt.StorageClass
	}
	// Apply upload options
	for _, option := range options {
		key, value := option.Header()
		lowerKey := strings.ToLower(key)
		switch lowerKey {
		case "":
			// ignore
		case "cache-control":
			ui.req.CacheControl = aws.String(value)
		case "content-disposition":
			ui.req.ContentDisposition = aws.String(value)
		case "content-encoding":
			ui.req.ContentEncoding = aws.String(value)
		case "content-language":
			ui.req.ContentLanguage = aws.String(value)
		case "content-type":
			ui.req.ContentType = aws.String(value)
		case "x-amz-tagging":
			ui.req.Tagging = aws.String(value)
		default:
			const amzMetaPrefix = "x-amz-meta-"
			if strings.HasPrefix(lowerKey, amzMetaPrefix) {
				metaKey := lowerKey[len(amzMetaPrefix):]
				ui.req.Metadata[metaKey] = aws.String(value)
			} else {
				fs.Errorf(o, "Don't know how to set key %q on upload", key)
			}
		}
	}

	// Check metadata keys and values are valid
	for key, value := range ui.req.Metadata {
		if !httpguts.ValidHeaderFieldName(key) {
			fs.Errorf(o, "Dropping invalid metadata key %q", key)
			delete(ui.req.Metadata, key)
		} else if value == nil {
			fs.Errorf(o, "Dropping nil metadata value for key %q", key)
			delete(ui.req.Metadata, key)
		} else if !httpguts.ValidHeaderFieldValue(*value) {
			fs.Errorf(o, "Dropping invalid metadata value %q for key %q", *value, key)
			delete(ui.req.Metadata, key)
		}
	}

	return ui, nil
}

// Update the Object from in with modTime and size
func (o *Object) Update(ctx context.Context, in io.Reader, src fs.ObjectInfo, options ...fs.OpenOption) error {
	if o.fs.opt.VersionAt.IsSet() {
		return errNotWithVersionAt
	}
	size := src.Size()
	multipart := size < 0 || size >= int64(o.fs.opt.UploadCutoff)

	var wantETag string        // Multipart upload Etag to check
	var gotETag string         // Etag we got from the upload
	var lastModified time.Time // Time we got from the upload
	var versionID *string      // versionID we got from the upload
	var err error
	var ui uploadInfo
	if multipart {
		wantETag, gotETag, versionID, ui, err = o.uploadMultipart(ctx, src, in)
	} else {
		ui, err = o.prepareUpload(ctx, src, options)
		if err != nil {
			return fmt.Errorf("failed to prepare upload: %w", err)
		}

		if o.fs.opt.UsePresignedRequest {
			gotETag, lastModified, versionID, err = o.uploadSinglepartPresignedRequest(ctx, ui.req, size, in)
		} else {
			gotETag, lastModified, versionID, err = o.uploadSinglepartPutObject(ctx, ui.req, size, in)
		}
	}
	if err != nil {
		return err
	}
	// Only record versionID if we are using --s3-versions or --s3-version-at
	if o.fs.opt.Versions || o.fs.opt.VersionAt.IsSet() {
		o.versionID = versionID
	} else {
		o.versionID = nil
	}

	// User requested we don't HEAD the object after uploading it
	// so make up the object as best we can assuming it got
	// uploaded properly. If size < 0 then we need to do the HEAD.
	var head *s3.HeadObjectOutput
	if o.fs.opt.NoHead && size >= 0 {
		head = new(s3.HeadObjectOutput)
		//structs.SetFrom(head, &req)
		setFrom_s3HeadObjectOutput_s3PutObjectInput(head, ui.req)
		head.ETag = &ui.md5sumHex // doesn't matter quotes are missing
		head.ContentLength = &size
		// We get etag back from single and multipart upload so fill it in here
		if gotETag != "" {
			head.ETag = &gotETag
		}
		if lastModified.IsZero() {
			lastModified = time.Now()
		}
		head.LastModified = &lastModified
		head.VersionId = versionID
	} else {
		// Read the metadata from the newly created object
		o.meta = nil // wipe old metadata
		head, err = o.headObject(ctx)
		if err != nil {
			return err
		}
	}
	o.setMetaData(head)

	// Check multipart upload ETag if required
	if o.fs.opt.UseMultipartEtag.Value && !o.fs.etagIsNotMD5 && wantETag != "" && head.ETag != nil && *head.ETag != "" {
		gotETag := strings.Trim(strings.ToLower(*head.ETag), `"`)
		if wantETag != gotETag {
			return fmt.Errorf("multipart upload corrupted: Etag differ: expecting %s but got %s", wantETag, gotETag)
		}
		fs.Debugf(o, "Multipart upload Etag: %s OK", wantETag)
	}
	return err
}

// Remove an object
func (o *Object) Remove(ctx context.Context) error {
	if o.fs.opt.VersionAt.IsSet() {
		return errNotWithVersionAt
	}
	bucket, bucketPath := o.split()
	req := s3.DeleteObjectInput{
		Bucket:    &bucket,
		Key:       &bucketPath,
		VersionId: o.versionID,
	}
	if o.fs.opt.RequesterPays {
		req.RequestPayer = aws.String(s3.RequestPayerRequester)
	}
	err := o.fs.pacer.Call(func() (bool, error) {
		_, err := o.fs.c.DeleteObjectWithContext(ctx, &req)
		return o.fs.shouldRetry(ctx, err)
	})
	return err
}

// MimeType of an Object if known, "" otherwise
func (o *Object) MimeType(ctx context.Context) string {
	err := o.readMetaData(ctx)
	if err != nil {
		fs.Logf(o, "Failed to read metadata: %v", err)
		return ""
	}
	return o.mimeType
}

// SetTier performs changing storage class
func (o *Object) SetTier(tier string) (err error) {
	ctx := context.TODO()
	tier = strings.ToUpper(tier)
	bucket, bucketPath := o.split()
	req := s3.CopyObjectInput{
		MetadataDirective: aws.String(s3.MetadataDirectiveCopy),
		StorageClass:      aws.String(tier),
	}
	err = o.fs.copy(ctx, &req, bucket, bucketPath, bucket, bucketPath, o)
	if err != nil {
		return err
	}
	o.storageClass = &tier
	return err
}

// GetTier returns storage class as string
func (o *Object) GetTier() string {
	if o.storageClass == nil || *o.storageClass == "" {
		return "STANDARD"
	}
	return *o.storageClass
}

// Metadata returns metadata for an object
//
// It should return nil if there is no Metadata
func (o *Object) Metadata(ctx context.Context) (metadata fs.Metadata, err error) {
	err = o.readMetaData(ctx)
	if err != nil {
		return nil, err
	}
	metadata = make(fs.Metadata, len(o.meta)+7)
	for k, v := range o.meta {
		switch k {
		case metaMtime:
			if modTime, err := swift.FloatStringToTime(v); err == nil {
				metadata["mtime"] = modTime.Format(time.RFC3339Nano)
			}
		case metaMD5Hash:
			// don't write hash metadata
		default:
			metadata[k] = v
		}
	}
	if o.mimeType != "" {
		metadata["content-type"] = o.mimeType
	}
	// metadata["x-amz-tagging"] = ""
	if !o.lastModified.IsZero() {
		metadata["btime"] = o.lastModified.Format(time.RFC3339Nano)
	}

	// Set system metadata
	setMetadata := func(k string, v *string) {
		if o.fs.opt.NoSystemMetadata {
			return
		}
		if v == nil || *v == "" {
			return
		}
		metadata[k] = *v
	}
	setMetadata("cache-control", o.cacheControl)
	setMetadata("content-disposition", o.contentDisposition)
	setMetadata("content-encoding", o.contentEncoding)
	setMetadata("content-language", o.contentLanguage)
	metadata["tier"] = o.GetTier()

	return metadata, nil
}

// Check the interfaces are satisfied
var (
	_ fs.Fs              = &Fs{}
	_ fs.Purger          = &Fs{}
	_ fs.Copier          = &Fs{}
	_ fs.PutStreamer     = &Fs{}
	_ fs.ListRer         = &Fs{}
	_ fs.Commander       = &Fs{}
	_ fs.CleanUpper      = &Fs{}
	_ fs.OpenChunkWriter = &Fs{}
	_ fs.Object          = &Object{}
	_ fs.MimeTyper       = &Object{}
	_ fs.GetTierer       = &Object{}
	_ fs.SetTierer       = &Object{}
	_ fs.Metadataer      = &Object{}
)<|MERGE_RESOLUTION|>--- conflicted
+++ resolved
@@ -1881,6 +1881,7 @@
 				Value: "",
 				Help:  "None",
 			}},
+			Sensitive: true,
 		}, {
 			Name:     "storage_class",
 			Help:     "The storage class to use when storing new objects in S3.",
@@ -2572,26 +2573,6 @@
 
 // Fs represents a remote s3 server
 type Fs struct {
-<<<<<<< HEAD
-	name           string                       // the name of the remote
-	root           string                       // root of the bucket - ignore all objects above this
-	opt            Options                      // parsed options
-	ci             *fs.ConfigInfo               // global config
-	ctx            context.Context              // global context for reading config
-	features       *fs.Features                 // optional features
-	c              *s3.S3                       // the connection to the s3 server
-	ses            *session.Session             // the s3 session
-	rootBucket     string                       // bucket part of root (if any)
-	rootDirectory  string                       // directory part of root (if any)
-	cache          *bucket.Cache                // cache for bucket creation status
-	pacer          *fs.Pacer                    // To pace the API calls
-	srv            *http.Client                 // a plain http client
-	srvRest        *rest.Client                 // the rest connection to the server
-	encryptClient  *s3crypto.EncryptionClientV2 // is an S3 crypto client
-	decryptClient  *s3crypto.DecryptionClientV2 // is an S3 crypto client
-	pool           *pool.Pool                   // memory pool
-	etagIsNotMD5   bool                         // if set ETags are not MD5s
-=======
 	name           string           // the name of the remote
 	root           string           // root of the bucket - ignore all objects above this
 	opt            Options          // parsed options
@@ -2606,8 +2587,9 @@
 	pacer          *fs.Pacer        // To pace the API calls
 	srv            *http.Client     // a plain http client
 	srvRest        *rest.Client     // the rest connection to the server
+	encryptClient  *s3crypto.EncryptionClientV2 // is an S3 crypto client
+	decryptClient  *s3crypto.DecryptionClientV2 // is an S3 crypto client
 	etagIsNotMD5   bool             // if set ETags are not MD5s
->>>>>>> 55c12c9a
 	versioningMu   sync.Mutex
 	versioning     fs.Tristate // if set bucket is using versions
 	warnCompressed sync.Once   // warn once about compressed files
@@ -5571,18 +5553,19 @@
 		chunkSize = chunksize.Calculator(src, size, uploadParts, chunkSize)
 	}
 
-<<<<<<< HEAD
-	memPool := f.getMemoryPool(int64(partSize))
-
-	var mReq s3.CreateMultipartUploadInput
-	//structs.SetFrom(&mReq, req)
-	setFrom_s3CreateMultipartUploadInput_s3PutObjectInput(&mReq, req)
-	// Encrypt
+	var mOut *s3.CreateMultipartUploadOutput
+	err = f.pacer.Call(func() (bool, error) {
+		mOut, err = f.c.CreateMultipartUploadWithContext(ctx, &mReq)
+		return f.shouldRetry(ctx, err)
+	})
+	if err != nil {
+		return info, nil, fmt.Errorf("create multipart upload failed: %w", err)
+	}
 	if f.encryptClient != nil {
-		req.Body = aws.ReadSeekCloser(in)
-		r, _ := f.encryptClient.PutObjectRequest(req)
+		ui.req.Body = aws.ReadSeekCloser(in)
+		r, _ := f.encryptClient.PutObjectRequest(ui.req)
 		_ = r.Build()
-		in = req.Body
+		in = ui.req.Body
 		length := r.HTTPRequest.Header.Get("X-Amz-Meta-X-Amz-Unencrypted-Content-Length")
 		env := s3crypto.Envelope{
 			IV:        r.HTTPRequest.Header.Get("X-Amz-Meta-X-Amz-Iv"),
@@ -5599,17 +5582,6 @@
 		mReq.Metadata["X-Amz-Key-Wrap-Alg"] = &env.WrapAlg
 		mReq.Metadata["X-Amz-Key-Cek-Alg"] = &env.CEKAlg
 		mReq.Metadata["X-Amz-Key-Tag-Len"] = &env.TagLen
-	}
-	var cout *s3.CreateMultipartUploadOutput
-=======
-	var mOut *s3.CreateMultipartUploadOutput
->>>>>>> 55c12c9a
-	err = f.pacer.Call(func() (bool, error) {
-		mOut, err = f.c.CreateMultipartUploadWithContext(ctx, &mReq)
-		return f.shouldRetry(ctx, err)
-	})
-	if err != nil {
-		return info, nil, fmt.Errorf("create multipart upload failed: %w", err)
 	}
 
 	chunkWriter := &s3ChunkWriter{
@@ -6029,19 +6001,11 @@
 	if ui.req.ContentType == nil {
 		ui.req.ContentType = aws.String(fs.MimeType(ctx, src))
 	}
-<<<<<<< HEAD
 	if size >= 0 && o.fs.encryptClient == nil {
-		req.ContentLength = &size
+		ui.req.ContentLength = &size
 	}
 	if md5sumBase64 != "" && o.fs.encryptClient == nil {
-		req.ContentMD5 = &md5sumBase64
-=======
-	if size >= 0 {
-		ui.req.ContentLength = &size
-	}
-	if md5sumBase64 != "" {
 		ui.req.ContentMD5 = &md5sumBase64
->>>>>>> 55c12c9a
 	}
 	if o.fs.opt.RequesterPays {
 		ui.req.RequestPayer = aws.String(s3.RequestPayerRequester)
