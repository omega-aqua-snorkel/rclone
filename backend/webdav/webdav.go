--- conflicted
+++ resolved
@@ -114,7 +114,21 @@
 			Help:     configEncodingHelp,
 			Advanced: true,
 		}, {
-<<<<<<< HEAD
+			Name: "headers",
+			Help: `Set HTTP headers for all transactions.
+
+Use this to set additional HTTP headers for all transactions
+
+The input format is comma separated list of key,value pairs.  Standard
+[CSV encoding](https://godoc.org/encoding/csv) may be used.
+
+For example, to set a Cookie use 'Cookie,name=value', or '"Cookie","name=value"'.
+
+You can set multiple headers, e.g. '"Cookie","name=value","Authorization","xxx"'.
+`,
+			Default:  fs.CommaSepList{},
+			Advanced: true,
+		}, {
 			Name: "chunk_size",
 			Help: `Chunk size to use for uploading (Nextcloud only)
 
@@ -122,22 +136,6 @@
 `,
 			Advanced: true,
 			Default:  fs.SizeSuffix(0), // off by default
-=======
-			Name: "headers",
-			Help: `Set HTTP headers for all transactions.
-
-Use this to set additional HTTP headers for all transactions
-
-The input format is comma separated list of key,value pairs.  Standard
-[CSV encoding](https://godoc.org/encoding/csv) may be used.
-
-For example, to set a Cookie use 'Cookie,name=value', or '"Cookie","name=value"'.
-
-You can set multiple headers, e.g. '"Cookie","name=value","Authorization","xxx"'.
-`,
-			Default:  fs.CommaSepList{},
-			Advanced: true,
->>>>>>> e34c5436
 		}},
 	})
 }
@@ -151,11 +149,8 @@
 	BearerToken        string               `config:"bearer_token"`
 	BearerTokenCommand string               `config:"bearer_token_command"`
 	Enc                encoder.MultiEncoder `config:"encoding"`
-<<<<<<< HEAD
+	Headers            fs.CommaSepList      `config:"headers"`
 	ChunkSize          fs.SizeSuffix        `config:"chunk_size"`
-=======
-	Headers            fs.CommaSepList      `config:"headers"`
->>>>>>> e34c5436
 }
 
 // Fs represents a remote webdav
@@ -1033,11 +1028,7 @@
 	dstPath := f.filePath(remote)
 	err := f.mkParentDir(ctx, dstPath)
 	if err != nil {
-<<<<<<< HEAD
-		return nil, errors.Wrap(err, "copy mkParentDir failed")
-=======
-		return nil, fmt.Errorf("Copy mkParentDir failed: %w", err)
->>>>>>> e34c5436
+		return nil, fmt.Errorf("copy mkParentDir failed: %w", err)
 	}
 	destinationURL, err := rest.URLJoin(f.endpoint, dstPath)
 	if err != nil {
@@ -1061,19 +1052,11 @@
 		return f.shouldRetry(ctx, resp, err)
 	})
 	if err != nil {
-<<<<<<< HEAD
-		return nil, errors.Wrap(err, "copy call failed")
+		return nil, fmt.Errorf("copy call failed: %w", err)
 	}
 	dstObj, err := f.NewObject(ctx, remote)
 	if err != nil {
-		return nil, errors.Wrap(err, "copy NewObject failed")
-=======
-		return nil, fmt.Errorf("Copy call failed: %w", err)
-	}
-	dstObj, err := f.NewObject(ctx, remote)
-	if err != nil {
-		return nil, fmt.Errorf("Copy NewObject failed: %w", err)
->>>>>>> e34c5436
+		return nil, fmt.Errorf("copy NewObject failed: %w", err)
 	}
 	return dstObj, nil
 }
@@ -1136,30 +1119,18 @@
 		return fs.ErrorDirExists
 	}
 	if err != fs.ErrorDirNotFound {
-<<<<<<< HEAD
-		return errors.Wrap(err, "dirMove dirExists dst failed")
-=======
-		return fmt.Errorf("DirMove dirExists dst failed: %w", err)
->>>>>>> e34c5436
+		return fmt.Errorf("dirMove dirExists dst failed: %w", err)
 	}
 
 	// Make sure the parent directory exists
 	err = f.mkParentDir(ctx, dstPath)
 	if err != nil {
-<<<<<<< HEAD
-		return errors.Wrap(err, "dirMove mkParentDir dst failed")
-=======
-		return fmt.Errorf("DirMove mkParentDir dst failed: %w", err)
->>>>>>> e34c5436
+		return fmt.Errorf("dirMove mkParentDir dst failed: %w", err)
 	}
 
 	destinationURL, err := rest.URLJoin(f.endpoint, dstPath)
 	if err != nil {
-<<<<<<< HEAD
-		return errors.Wrap(err, "dirMove couldn't join URL")
-=======
-		return fmt.Errorf("DirMove couldn't join URL: %w", err)
->>>>>>> e34c5436
+		return fmt.Errorf("dirMove couldn't join URL: %w", err)
 	}
 
 	var resp *http.Response
@@ -1177,11 +1148,7 @@
 		return f.shouldRetry(ctx, resp, err)
 	})
 	if err != nil {
-<<<<<<< HEAD
-		return errors.Wrap(err, "dirMove MOVE call failed")
-=======
-		return fmt.Errorf("DirMove MOVE call failed: %w", err)
->>>>>>> e34c5436
+		return fmt.Errorf("dirMove MOVE call failed: %w", err)
 	}
 	return nil
 }
@@ -1364,11 +1331,7 @@
 func (o *Object) Update(ctx context.Context, in io.Reader, src fs.ObjectInfo, options ...fs.OpenOption) (err error) {
 	err = o.fs.mkParentDir(ctx, o.filePath())
 	if err != nil {
-<<<<<<< HEAD
-		return errors.Wrap(err, "update mkParentDir failed")
-=======
-		return fmt.Errorf("Update mkParentDir failed: %w", err)
->>>>>>> e34c5436
+		return fmt.Errorf("update mkParentDir failed: %w", err)
 	}
 
 	size := src.Size()
