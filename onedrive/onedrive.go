// Package onedrive provides an interface to the Microsoft OneDrive
// object storage system.
package onedrive

import (
	"encoding/json"
	"fmt"
	"io"
	"log"
	"net/http"
	"net/url"
	"path"
	"regexp"
	"strings"
	"time"

	"github.com/ncw/rclone/dircache"
	"github.com/ncw/rclone/fs"
	"github.com/ncw/rclone/oauthutil"
	"github.com/ncw/rclone/onedrive/api"
	"github.com/ncw/rclone/pacer"
	"github.com/ncw/rclone/rest"
	"github.com/pkg/errors"
	"golang.org/x/oauth2"
)

const (
	rclonePersonalClientID              = "0000000044165769"
	rclonePersonalEncryptedClientSecret = "ugVWLNhKkVT1-cbTRO-6z1MlzwdW6aMwpKgNaFG-qXjEn_WfDnG9TVyRA5yuoliU"
	rcloneBusinessClientID              = "52857fec-4bc2-483f-9f1b-5fe28e97532c"
	rcloneBusinessEncryptedClientSecret = "6t4pC8l6L66SFYVIi8PgECDyjXy_ABo1nsTaE-Lr9LpzC6yT4vNOwHsakwwdEui0O6B0kX8_xbBLj91J"
	minSleep                            = 10 * time.Millisecond
	maxSleep                            = 2 * time.Second
	decayConstant                       = 2                                     // bigger for slower decay, exponential
	rootURLPersonal                     = "https://api.onedrive.com/v1.0/drive" // root URL for requests
	discoveryServiceURL                 = "https://api.office.com/discovery/"
	configResourceURL                   = "resource_url"
)

// Globals
var (
	// Description of how to auth for this app for a personal account
	oauthPersonalConfig = &oauth2.Config{
		Scopes: []string{
			"wl.signin",          // Allow single sign-on capabilities
			"wl.offline_access",  // Allow receiving a refresh token
			"onedrive.readwrite", // r/w perms to all of a user's OneDrive files
		},
		Endpoint: oauth2.Endpoint{
			AuthURL:  "https://login.live.com/oauth20_authorize.srf",
			TokenURL: "https://login.live.com/oauth20_token.srf",
		},
		ClientID:     rclonePersonalClientID,
		ClientSecret: fs.MustReveal(rclonePersonalEncryptedClientSecret),
		RedirectURL:  oauthutil.RedirectLocalhostURL,
	}

	// Description of how to auth for this app for a business account
	oauthBusinessConfig = &oauth2.Config{
		Endpoint: oauth2.Endpoint{
			AuthURL:  "https://login.microsoftonline.com/common/oauth2/authorize",
			TokenURL: "https://login.microsoftonline.com/common/oauth2/token",
		},
		ClientID:     rcloneBusinessClientID,
		ClientSecret: fs.MustReveal(rcloneBusinessEncryptedClientSecret),
		RedirectURL:  oauthutil.RedirectLocalhostURL,
	}
	oauthBusinessResource = oauth2.SetAuthURLParam("resource", discoveryServiceURL)

	chunkSize    = fs.SizeSuffix(10 * 1024 * 1024)
	uploadCutoff = fs.SizeSuffix(10 * 1024 * 1024)
)

// Register with Fs
func init() {
	fs.Register(&fs.RegInfo{
		Name:        "onedrive",
		Description: "Microsoft OneDrive",
		NewFs:       NewFs,
		Config: func(name string) {
			// choose account type
			fmt.Printf("Choose OneDrive account type?\n")
			fmt.Printf(" * Say b for a OneDrive business account\n")
			fmt.Printf(" * Say p for a personal OneDrive account\n")
			isPersonal := fs.Command([]string{"bBusiness", "pPersonal"}) == 'p'

			if isPersonal {
				// for personal accounts we don't safe a field about the account
				err := oauthutil.Config("onedrive", name, oauthPersonalConfig)
				if err != nil {
					log.Fatalf("Failed to configure token: %v", err)
				}
			} else {
				err := oauthutil.Config("onedrivebusiness", name, oauthBusinessConfig, oauthBusinessResource)
				if err != nil {
					log.Fatalf("Failed to configure token: %v", err)
				}

				type serviceResource struct {
					ServiceAPIVersion  string `json:"serviceApiVersion"`
					ServiceEndpointURI string `json:"serviceEndpointUri"`
					ServiceResourceID  string `json:"serviceResourceId"`
				}
				type serviceResponse struct {
					Services []serviceResource `json:"value"`
				}

				oAuthClient, _, err := oauthutil.NewClient(name, oauthBusinessConfig)
				if err != nil {
					log.Fatalf("Failed to configure OneDrive: %v", err)
				}
				srv := rest.NewClient(oAuthClient).SetRoot(discoveryServiceURL)

				opts := rest.Opts{
					Method: "GET",
					Path:   "/v2.0/me/services",
				}
				services := serviceResponse{}
				resp, err := srv.CallJSON(&opts, nil, &services)
				if err != nil {
					log.Fatalf("Failed to query available services: %v", err)
				}
				if resp.StatusCode != 200 {
					log.Fatalf("Failed to query available services: Got HTTP error code %d", resp.StatusCode)
				}

				foundService := false
				for _, service := range services.Services {
					if service.ServiceAPIVersion == "v2.0" {
						foundService = true
						fs.ConfigFileSet(name, configResourceURL, service.ServiceResourceID)
						oauthBusinessResource = oauth2.SetAuthURLParam("resource", service.ServiceResourceID)

						fs.Logf(nil, "Found API %s endpoint %s", service.ServiceAPIVersion, service.ServiceEndpointURI)
					}
					// we only support 2.0 API
					fs.Logf(nil, "Skipping API %s endpoint %s", service.ServiceAPIVersion, service.ServiceEndpointURI)
				}

				if !foundService {
					log.Fatalf("No Service found")
				}

				fs.ConfigFileDeleteKey(name, fs.ConfigToken)
				err = oauthutil.Config("onedrivebusiness", name, oauthBusinessConfig, oauthBusinessResource)
				if err != nil {
					log.Fatalf("Failed to configure token: %v", err)
				}
			}
		},
		Options: []fs.Option{{
			Name: fs.ConfigClientID,
			Help: "Microsoft App Client Id - leave blank normally.",
		}, {
			Name: fs.ConfigClientSecret,
			Help: "Microsoft App Client Secret - leave blank normally.",
		}},
	})

	fs.VarP(&chunkSize, "onedrive-chunk-size", "", "Above this size files will be chunked - must be multiple of 320k.")
	fs.VarP(&uploadCutoff, "onedrive-upload-cutoff", "", "Cutoff for switching to chunked upload - must be <= 100MB")
}

// Fs represents a remote one drive
type Fs struct {
	name         string             // name of this remote
	root         string             // the path we are working on
	features     *fs.Features       // optional features
	srv          *rest.Client       // the connection to the one drive server
	dirCache     *dircache.DirCache // Map of directory path to directory id
	pacer        *pacer.Pacer       // pacer for API calls
	tokenRenewer *oauthutil.Renew   // renew the token on expiry
	isBusiness   bool               // true if this is an OneDrive Business account
}

// Object describes a one drive object
//
// Will definitely have info but maybe not meta
type Object struct {
	fs          *Fs       // what this object is part of
	remote      string    // The remote path
	hasMetaData bool      // whether info below has been set
	size        int64     // size of the object
	modTime     time.Time // modification time of the object
	id          string    // ID of the object
	sha1        string    // SHA-1 of the object content
	mimeType    string    // Content-Type of object from server (may not be as uploaded)
}

// ------------------------------------------------------------

// Name of the remote (as passed into NewFs)
func (f *Fs) Name() string {
	return f.name
}

// Root of the remote (as passed into NewFs)
func (f *Fs) Root() string {
	return f.root
}

// String converts this Fs to a string
func (f *Fs) String() string {
	return fmt.Sprintf("One drive root '%s'", f.root)
}

// Features returns the optional features of this Fs
func (f *Fs) Features() *fs.Features {
	return f.features
}

// Pattern to match a one drive path
var matcher = regexp.MustCompile(`^([^/]*)(.*)$`)

// parsePath parses an one drive 'url'
func parsePath(path string) (root string) {
	root = strings.Trim(path, "/")
	return
}

// mimics url.PathEscape which only available from go 1.8
func pathEscape(path string) string {
	u := url.URL{
		Path: path,
	}
	return u.EscapedPath()
}

// retryErrorCodes is a slice of error codes that we will retry
var retryErrorCodes = []int{
	429, // Too Many Requests.
	500, // Internal Server Error
	502, // Bad Gateway
	503, // Service Unavailable
	504, // Gateway Timeout
	509, // Bandwidth Limit Exceeded
}

// shouldRetry returns a boolean as to whether this resp and err
// deserve to be retried.  It returns the err as a convenience
func shouldRetry(resp *http.Response, err error) (bool, error) {
	authRety := false

	if resp != nil && resp.StatusCode == 401 && len(resp.Header["Www-Authenticate"]) == 1 && strings.Index(resp.Header["Www-Authenticate"][0], "expired_token") >= 0 {
		authRety = true
		fs.Debugf(nil, "Should retry: %v", err)
	}
	return authRety || fs.ShouldRetry(err) || fs.ShouldRetryHTTP(resp, retryErrorCodes), err
}

// readMetaDataForPath reads the metadata from the path
func (f *Fs) readMetaDataForPath(path string) (info *api.Item, resp *http.Response, err error) {
	opts := rest.Opts{
		Method: "GET",
		Path:   "/root:/" + pathEscape(replaceReservedChars(path)),
	}
	err = f.pacer.Call(func() (bool, error) {
		resp, err = f.srv.CallJSON(&opts, nil, &info)
		return shouldRetry(resp, err)
	})
	return info, resp, err
}

// errorHandler parses a non 2xx error response into an error
func errorHandler(resp *http.Response) error {
	// Decode error response
	errResponse := new(api.Error)
	err := rest.DecodeJSON(resp, &errResponse)
	if err != nil {
		fs.Debugf(nil, "Couldn't decode error response: %v", err)
	}
	if errResponse.ErrorInfo.Code == "" {
		errResponse.ErrorInfo.Code = resp.Status
	}
	return errResponse
}

// NewFs constructs an Fs from the path, container:path
func NewFs(name, root string) (fs.Fs, error) {
	// get the resource URL from the config file0
	resourceURL := fs.ConfigFileGet(name, configResourceURL, "")
	// if we have a resource URL it's a business account otherwise a personal one
	var rootURL string
	var oauthConfig *oauth2.Config
	if resourceURL == "" {
		// personal account setup
		oauthConfig = oauthPersonalConfig
		rootURL = rootURLPersonal
	} else {
		// business account setup
		oauthConfig = oauthBusinessConfig
		rootURL = resourceURL + "_api/v2.0/drives/me"

		// update the URL in the AuthOptions
		oauthBusinessResource = oauth2.SetAuthURLParam("resource", resourceURL)
	}
	root = parsePath(root)
	oAuthClient, ts, err := oauthutil.NewClient(name, oauthConfig)
	if err != nil {
		log.Fatalf("Failed to configure OneDrive: %v", err)
	}

	f := &Fs{
		name:       name,
		root:       root,
		srv:        rest.NewClient(oAuthClient).SetRoot(rootURL),
		pacer:      pacer.New().SetMinSleep(minSleep).SetMaxSleep(maxSleep).SetDecayConstant(decayConstant),
		isBusiness: resourceURL != "",
	}
<<<<<<< HEAD

	// OneDrive for business doesn't support mime types properly
	// so we disable it until resolved
	// https://github.com/OneDrive/onedrive-api-docs/issues/643
	f.features = (&fs.Features{CaseInsensitive: true, ReadMimeType: !f.isBusiness}).Fill(f)
=======
	f.features = (&fs.Features{
		CaseInsensitive:         true,
		ReadMimeType:            true,
		CanHaveEmptyDirectories: true,
	}).Fill(f)
>>>>>>> 58f7b4ed
	f.srv.SetErrorHandler(errorHandler)

	// Renew the token in the background
	f.tokenRenewer = oauthutil.NewRenew(f.String(), ts, func() error {
		_, _, err := f.readMetaDataForPath("")
		return err
	})

	// Get rootID
	rootInfo, _, err := f.readMetaDataForPath("")
	if err != nil || rootInfo.ID == "" {
		return nil, errors.Wrap(err, "failed to get root")
	}

	f.dirCache = dircache.New(root, rootInfo.ID, f)

	// Find the current root
	err = f.dirCache.FindRoot(false)
	if err != nil {
		// Assume it is a file
		newRoot, remote := dircache.SplitPath(root)
		newF := *f
		newF.dirCache = dircache.New(newRoot, rootInfo.ID, &newF)
		newF.root = newRoot
		// Make new Fs which is the parent
		err = newF.dirCache.FindRoot(false)
		if err != nil {
			// No root so return old f
			return f, nil
		}
		_, err := newF.newObjectWithInfo(remote, nil)
		if err != nil {
			if err == fs.ErrorObjectNotFound {
				// File doesn't exist so return old f
				return f, nil
			}
			return nil, err
		}
		// return an error with an fs which points to the parent
		return &newF, fs.ErrorIsFile
	}
	return f, nil
}

// rootSlash returns root with a slash on if it is empty, otherwise empty string
func (f *Fs) rootSlash() string {
	if f.root == "" {
		return f.root
	}
	return f.root + "/"
}

// Return an Object from a path
//
// If it can't be found it returns the error fs.ErrorObjectNotFound.
func (f *Fs) newObjectWithInfo(remote string, info *api.Item) (fs.Object, error) {
	o := &Object{
		fs:     f,
		remote: remote,
	}
	var err error
	if info != nil {
		// Set info
		err = o.setMetaData(info)
	} else {
		err = o.readMetaData() // reads info and meta, returning an error
	}
	if err != nil {
		return nil, err
	}
	return o, nil
}

// NewObject finds the Object at remote.  If it can't be found
// it returns the error fs.ErrorObjectNotFound.
func (f *Fs) NewObject(remote string) (fs.Object, error) {
	return f.newObjectWithInfo(remote, nil)
}

// FindLeaf finds a directory of name leaf in the folder with ID pathID
func (f *Fs) FindLeaf(pathID, leaf string) (pathIDOut string, found bool, err error) {
	// fs.Debugf(f, "FindLeaf(%q, %q)", pathID, leaf)
	parent, ok := f.dirCache.GetInv(pathID)
	if !ok {
		return "", false, errors.New("couldn't find parent ID")
	}
	path := leaf
	if parent != "" {
		path = parent + "/" + path
	}
	if f.dirCache.FoundRoot() {
		path = f.rootSlash() + path
	}
	info, resp, err := f.readMetaDataForPath(path)
	if err != nil {
		if resp != nil && resp.StatusCode == http.StatusNotFound {
			return "", false, nil
		}
		return "", false, err
	}
	if info.Folder == nil {
		return "", false, errors.New("found file when looking for folder")
	}
	return info.ID, true, nil
}

// CreateDir makes a directory with pathID as parent and name leaf
func (f *Fs) CreateDir(pathID, leaf string) (newID string, err error) {
	// fs.Debugf(f, "CreateDir(%q, %q)\n", pathID, leaf)
	var resp *http.Response
	var info *api.Item
	opts := rest.Opts{
		Method: "POST",
		Path:   "/items/" + pathID + "/children",
	}
	mkdir := api.CreateItemRequest{
		Name:             replaceReservedChars(leaf),
		ConflictBehavior: "fail",
	}
	err = f.pacer.Call(func() (bool, error) {
		resp, err = f.srv.CallJSON(&opts, &mkdir, &info)
		return shouldRetry(resp, err)
	})
	if err != nil {
		//fmt.Printf("...Error %v\n", err)
		return "", err
	}
	//fmt.Printf("...Id %q\n", *info.Id)
	return info.ID, nil
}

// list the objects into the function supplied
//
// If directories is set it only sends directories
// User function to process a File item from listAll
//
// Should return true to finish processing
type listAllFn func(*api.Item) bool

// Lists the directory required calling the user function on each item found
//
// If the user fn ever returns true then it early exits with found = true
func (f *Fs) listAll(dirID string, directoriesOnly bool, filesOnly bool, fn listAllFn) (found bool, err error) {
	// Top parameter asks for bigger pages of data
	// https://dev.onedrive.com/odata/optional-query-parameters.htm
	opts := rest.Opts{
		Method: "GET",
		Path:   "/items/" + dirID + "/children?top=1000",
	}
OUTER:
	for {
		var result api.ListChildrenResponse
		var resp *http.Response
		err = f.pacer.Call(func() (bool, error) {
			resp, err = f.srv.CallJSON(&opts, nil, &result)
			return shouldRetry(resp, err)
		})
		if err != nil {
			return found, errors.Wrap(err, "couldn't list files")
		}
		if len(result.Value) == 0 {
			break
		}
		for i := range result.Value {
			item := &result.Value[i]
			isFolder := item.Folder != nil
			if isFolder {
				if filesOnly {
					continue
				}
			} else {
				if directoriesOnly {
					continue
				}
			}
			if item.Deleted != nil {
				continue
			}
			item.Name = restoreReservedChars(item.Name)
			if fn(item) {
				found = true
				break OUTER
			}
		}
		if result.NextLink == "" {
			break
		}
		opts.Path = ""
		opts.RootURL = result.NextLink
	}
	return
}

// List the objects and directories in dir into entries.  The
// entries can be returned in any order but should be for a
// complete directory.
//
// dir should be "" to list the root, and should not have
// trailing slashes.
//
// This should return ErrDirNotFound if the directory isn't
// found.
func (f *Fs) List(dir string) (entries fs.DirEntries, err error) {
	err = f.dirCache.FindRoot(false)
	if err != nil {
		return nil, err
	}
	directoryID, err := f.dirCache.FindDir(dir, false)
	if err != nil {
		return nil, err
	}
	var iErr error
	_, err = f.listAll(directoryID, false, false, func(info *api.Item) bool {
		remote := path.Join(dir, info.Name)
		if info.Folder != nil {
			// cache the directory ID for later lookups
			f.dirCache.Put(remote, info.ID)
			d := fs.NewDir(remote, time.Time(info.LastModifiedDateTime)).SetID(info.ID)
			if info.Folder != nil {
				d.SetItems(info.Folder.ChildCount)
			}
			entries = append(entries, d)
		} else {
			o, err := f.newObjectWithInfo(remote, info)
			if err != nil {
				iErr = err
				return true
			}
			entries = append(entries, o)
		}
		return false
	})
	if err != nil {
		return nil, err
	}
	if iErr != nil {
		return nil, iErr
	}
	return entries, nil
}

// Creates from the parameters passed in a half finished Object which
// must have setMetaData called on it
//
// Returns the object, leaf, directoryID and error
//
// Used to create new objects
func (f *Fs) createObject(remote string, modTime time.Time, size int64) (o *Object, leaf string, directoryID string, err error) {
	// Create the directory for the object if it doesn't exist
	leaf, directoryID, err = f.dirCache.FindRootAndPath(remote, true)
	if err != nil {
		return nil, leaf, directoryID, err
	}
	// Temporary Object under construction
	o = &Object{
		fs:     f,
		remote: remote,
	}
	return o, leaf, directoryID, nil
}

// Put the object into the container
//
// Copy the reader in to the new object which is returned
//
// The new object may have been created if an error is returned
func (f *Fs) Put(in io.Reader, src fs.ObjectInfo, options ...fs.OpenOption) (fs.Object, error) {
	remote := src.Remote()
	size := src.Size()
	modTime := src.ModTime()

	o, _, _, err := f.createObject(remote, modTime, size)
	if err != nil {
		return nil, err
	}
	return o, o.Update(in, src, options...)
}

// Mkdir creates the container if it doesn't exist
func (f *Fs) Mkdir(dir string) error {
	err := f.dirCache.FindRoot(true)
	if err != nil {
		return err
	}
	if dir != "" {
		_, err = f.dirCache.FindDir(dir, true)
	}
	return err
}

// deleteObject removes an object by ID
func (f *Fs) deleteObject(id string) error {
	opts := rest.Opts{
		Method:     "DELETE",
		Path:       "/items/" + id,
		NoResponse: true,
	}
	return f.pacer.Call(func() (bool, error) {
		resp, err := f.srv.Call(&opts)
		return shouldRetry(resp, err)
	})
}

// purgeCheck removes the root directory, if check is set then it
// refuses to do so if it has anything in
func (f *Fs) purgeCheck(dir string, check bool) error {
	root := path.Join(f.root, dir)
	if root == "" {
		return errors.New("can't purge root directory")
	}
	dc := f.dirCache
	err := dc.FindRoot(false)
	if err != nil {
		return err
	}
	rootID, err := dc.FindDir(dir, false)
	if err != nil {
		return err
	}
	item, _, err := f.readMetaDataForPath(root)
	if err != nil {
		return err
	}
	if item.Folder == nil {
		return errors.New("not a folder")
	}
	if check && item.Folder.ChildCount != 0 {
		return errors.New("folder not empty")
	}
	err = f.deleteObject(rootID)
	if err != nil {
		return err
	}
	f.dirCache.FlushDir(dir)
	if err != nil {
		return err
	}
	return nil
}

// Rmdir deletes the root folder
//
// Returns an error if it isn't empty
func (f *Fs) Rmdir(dir string) error {
	return f.purgeCheck(dir, true)
}

// Precision return the precision of this Fs
func (f *Fs) Precision() time.Duration {
	return time.Second
}

// waitForJob waits for the job with status in url to complete
func (f *Fs) waitForJob(location string, o *Object) error {
	deadline := time.Now().Add(fs.Config.Timeout)
	for time.Now().Before(deadline) {
		opts := rest.Opts{
			Method:       "GET",
			RootURL:      location,
			IgnoreStatus: true, // Ignore the http status response since it seems to return valid info on 500 errors
		}
		var resp *http.Response
		var err error
		var body []byte
		err = f.pacer.Call(func() (bool, error) {
			resp, err = f.srv.Call(&opts)
			if err != nil {
				return fs.ShouldRetry(err), err
			}
			body, err = rest.ReadBody(resp)
			return fs.ShouldRetry(err), err
		})
		if err != nil {
			return err
		}
		// Try to decode the body first as an api.AsyncOperationStatus
		var status api.AsyncOperationStatus
		err = json.Unmarshal(body, &status)
		if err != nil {
			return errors.Wrapf(err, "async status result not JSON: %q", body)
		}
		// See if we decoded anything...
		if !(status.Operation == "" && status.PercentageComplete == 0 && status.Status == "") {
			if status.Status == "failed" || status.Status == "deleteFailed" {
				return errors.Errorf("%s: async operation %q returned %q", o.remote, status.Operation, status.Status)
			}
		} else if resp.StatusCode == 200 {
			var info api.Item
			err = json.Unmarshal(body, &info)
			if err != nil {
				return errors.Wrapf(err, "async item result not JSON: %q", body)
			}
			return o.setMetaData(&info)
		}
		time.Sleep(1 * time.Second)
	}
	return errors.Errorf("async operation didn't complete after %v", fs.Config.Timeout)
}

// Copy src to this remote using server side copy operations.
//
// This is stored with the remote path given
//
// It returns the destination Object and a possible error
//
// Will only be called if src.Fs().Name() == f.Name()
//
// If it isn't possible then return fs.ErrorCantCopy
func (f *Fs) Copy(src fs.Object, remote string) (fs.Object, error) {
	srcObj, ok := src.(*Object)
	if !ok {
		fs.Debugf(src, "Can't copy - not same remote type")
		return nil, fs.ErrorCantCopy
	}
	err := srcObj.readMetaData()
	if err != nil {
		return nil, err
	}

	srcPath := srcObj.fs.rootSlash() + srcObj.remote
	dstPath := f.rootSlash() + remote
	if strings.ToLower(srcPath) == strings.ToLower(dstPath) {
		return nil, errors.Errorf("can't copy %q -> %q as are same name when lowercase", srcPath, dstPath)
	}

	// Create temporary object
	dstObj, leaf, directoryID, err := f.createObject(remote, srcObj.modTime, srcObj.size)
	if err != nil {
		return nil, err
	}

	// Copy the object
	opts := rest.Opts{
		Method:       "POST",
		Path:         "/items/" + srcObj.id + "/action.copy",
		ExtraHeaders: map[string]string{"Prefer": "respond-async"},
		NoResponse:   true,
	}
	replacedLeaf := replaceReservedChars(leaf)
	copy := api.CopyItemRequest{
		Name: &replacedLeaf,
		ParentReference: api.ItemReference{
			ID: directoryID,
		},
	}
	var resp *http.Response
	err = f.pacer.Call(func() (bool, error) {
		resp, err = f.srv.CallJSON(&opts, &copy, nil)
		return shouldRetry(resp, err)
	})
	if err != nil {
		return nil, err
	}

	// read location header
	location := resp.Header.Get("Location")
	if location == "" {
		return nil, errors.New("didn't receive location header in copy response")
	}

	// Wait for job to finish
	err = f.waitForJob(location, dstObj)
	if err != nil {
		return nil, err
	}
	return dstObj, nil
}

// Purge deletes all the files and the container
//
// Optional interface: Only implement this if you have a way of
// deleting all the files quicker than just running Remove() on the
// result of List()
func (f *Fs) Purge() error {
	return f.purgeCheck("", false)
}

// Move src to this remote using server side move operations.
//
// This is stored with the remote path given
//
// It returns the destination Object and a possible error
//
// Will only be called if src.Fs().Name() == f.Name()
//
// If it isn't possible then return fs.ErrorCantMove
func (f *Fs) Move(src fs.Object, remote string) (fs.Object, error) {
	srcObj, ok := src.(*Object)
	if !ok {
		fs.Debugf(src, "Can't move - not same remote type")
		return nil, fs.ErrorCantMove
	}

	// Create temporary object
	dstObj, leaf, directoryID, err := f.createObject(remote, srcObj.modTime, srcObj.size)
	if err != nil {
		return nil, err
	}

	// Move the object
	opts := rest.Opts{
		Method: "PATCH",
		Path:   "/items/" + srcObj.id,
	}
	move := api.MoveItemRequest{
		Name: replaceReservedChars(leaf),
		ParentReference: &api.ItemReference{
			ID: directoryID,
		},
		// We set the mod time too as it gets reset otherwise
		FileSystemInfo: &api.FileSystemInfoFacet{
			CreatedDateTime:      api.Timestamp(srcObj.modTime),
			LastModifiedDateTime: api.Timestamp(srcObj.modTime),
		},
	}
	var resp *http.Response
	var info api.Item
	err = f.pacer.Call(func() (bool, error) {
		resp, err = f.srv.CallJSON(&opts, &move, &info)
		return shouldRetry(resp, err)
	})
	if err != nil {
		return nil, err
	}

	err = dstObj.setMetaData(&info)
	if err != nil {
		return nil, err
	}
	return dstObj, nil
}

// DirCacheFlush resets the directory cache - used in testing as an
// optional interface
func (f *Fs) DirCacheFlush() {
	f.dirCache.ResetRoot()
}

// Hashes returns the supported hash sets.
func (f *Fs) Hashes() fs.HashSet {
	return fs.HashSet(fs.HashSHA1)
}

// ------------------------------------------------------------

// Fs returns the parent Fs
func (o *Object) Fs() fs.Info {
	return o.fs
}

// Return a string version
func (o *Object) String() string {
	if o == nil {
		return "<nil>"
	}
	return o.remote
}

// Remote returns the remote path
func (o *Object) Remote() string {
	return o.remote
}

// srvPath returns a path for use in server
func (o *Object) srvPath() string {
	return replaceReservedChars(o.fs.rootSlash() + o.remote)
}

// Hash returns the SHA-1 of an object returning a lowercase hex string
func (o *Object) Hash(t fs.HashType) (string, error) {
	if t != fs.HashSHA1 {
		return "", fs.ErrHashUnsupported
	}
	return o.sha1, nil
}

// Size returns the size of an object in bytes
func (o *Object) Size() int64 {
	err := o.readMetaData()
	if err != nil {
		fs.Logf(o, "Failed to read metadata: %v", err)
		return 0
	}
	return o.size
}

// setMetaData sets the metadata from info
func (o *Object) setMetaData(info *api.Item) (err error) {
	if info.Folder != nil {
		return errors.Wrapf(fs.ErrorNotAFile, "%q", o.remote)
	}
	o.hasMetaData = true
	o.size = info.Size

	// Docs: https://dev.onedrive.com/facets/hashes_facet.htm
	//
	// The docs state both that the hashes are returned as hex
	// strings, and as base64 strings. Testing reveals they are in
	// fact uppercase hex strings.
	//
	// In OneDrive for Business, SHA1 and CRC32 hash values are not returned for files.
	if info.File != nil {
		o.mimeType = info.File.MimeType
		if info.File.Hashes.Sha1Hash != "" {
			o.sha1 = strings.ToLower(info.File.Hashes.Sha1Hash)
		}
	}
	if info.FileSystemInfo != nil {
		o.modTime = time.Time(info.FileSystemInfo.LastModifiedDateTime)
	} else {
		o.modTime = time.Time(info.LastModifiedDateTime)
	}
	o.id = info.ID
	return nil
}

// readMetaData gets the metadata if it hasn't already been fetched
//
// it also sets the info
func (o *Object) readMetaData() (err error) {
	if o.hasMetaData {
		return nil
	}
	info, _, err := o.fs.readMetaDataForPath(o.srvPath())
	if err != nil {
		if apiErr, ok := err.(*api.Error); ok {
			if apiErr.ErrorInfo.Code == "itemNotFound" {
				return fs.ErrorObjectNotFound
			}
		}
		return err
	}
	return o.setMetaData(info)
}

// ModTime returns the modification time of the object
//
//
// It attempts to read the objects mtime and if that isn't present the
// LastModified returned in the http headers
func (o *Object) ModTime() time.Time {
	err := o.readMetaData()
	if err != nil {
		fs.Logf(o, "Failed to read metadata: %v", err)
		return time.Now()
	}
	return o.modTime
}

// setModTime sets the modification time of the local fs object
func (o *Object) setModTime(modTime time.Time) (*api.Item, error) {
	opts := rest.Opts{
		Method: "PATCH",
		Path:   "/root:/" + pathEscape(o.srvPath()),
	}
	update := api.SetFileSystemInfo{
		FileSystemInfo: api.FileSystemInfoFacet{
			CreatedDateTime:      api.Timestamp(modTime),
			LastModifiedDateTime: api.Timestamp(modTime),
		},
	}
	var info *api.Item
	err := o.fs.pacer.Call(func() (bool, error) {
		resp, err := o.fs.srv.CallJSON(&opts, &update, &info)
		return shouldRetry(resp, err)
	})
	return info, err
}

// SetModTime sets the modification time of the local fs object
func (o *Object) SetModTime(modTime time.Time) error {
	info, err := o.setModTime(modTime)
	if err != nil {
		return err
	}
	return o.setMetaData(info)
}

// Storable returns a boolean showing whether this object storable
func (o *Object) Storable() bool {
	return true
}

// Open an object for read
func (o *Object) Open(options ...fs.OpenOption) (in io.ReadCloser, err error) {
	if o.id == "" {
		return nil, errors.New("can't download - no id")
	}
	var resp *http.Response
	opts := rest.Opts{
		Method:  "GET",
		Path:    "/items/" + o.id + "/content",
		Options: options,
	}
	err = o.fs.pacer.Call(func() (bool, error) {
		resp, err = o.fs.srv.Call(&opts)
		return shouldRetry(resp, err)
	})
	if err != nil {
		return nil, err
	}
	return resp.Body, err
}

// createUploadSession creates an upload session for the object
func (o *Object) createUploadSession() (response *api.CreateUploadResponse, err error) {
	opts := rest.Opts{
		Method: "POST",
		Path:   "/root:/" + pathEscape(o.srvPath()) + ":/upload.createSession",
	}
	var resp *http.Response
	err = o.fs.pacer.Call(func() (bool, error) {
		resp, err = o.fs.srv.CallJSON(&opts, nil, &response)
		return shouldRetry(resp, err)
	})
	return
}

// uploadFragment uploads a part
func (o *Object) uploadFragment(url string, start int64, totalSize int64, chunk io.ReadSeeker, chunkSize int64) (err error) {
	opts := rest.Opts{
		Method:        "PUT",
		RootURL:       url,
		ContentLength: &chunkSize,
		ContentRange:  fmt.Sprintf("bytes %d-%d/%d", start, start+chunkSize-1, totalSize),
		Body:          chunk,
	}
	var response api.UploadFragmentResponse
	var resp *http.Response
	err = o.fs.pacer.Call(func() (bool, error) {
		_, _ = chunk.Seek(0, 0)
		resp, err = o.fs.srv.CallJSON(&opts, nil, &response)
		return shouldRetry(resp, err)
	})
	return err
}

// cancelUploadSession cancels an upload session
func (o *Object) cancelUploadSession(url string) (err error) {
	opts := rest.Opts{
		Method:     "DELETE",
		RootURL:    url,
		NoResponse: true,
	}
	var resp *http.Response
	err = o.fs.pacer.Call(func() (bool, error) {
		resp, err = o.fs.srv.Call(&opts)
		return shouldRetry(resp, err)
	})
	return
}

// uploadMultipart uploads a file using multipart upload
func (o *Object) uploadMultipart(in io.Reader, size int64) (err error) {
	if chunkSize%(320*1024) != 0 {
		return errors.Errorf("chunk size %d is not a multiple of 320k", chunkSize)
	}

	// Create upload session
	fs.Debugf(o, "Starting multipart upload")
	session, err := o.createUploadSession()
	if err != nil {
		return err
	}
	uploadURL := session.UploadURL

	// Cancel the session if something went wrong
	defer func() {
		if err != nil {
			fs.Debugf(o, "Cancelling multipart upload: %v", err)
			cancelErr := o.cancelUploadSession(uploadURL)
			if cancelErr != nil {
				fs.Logf(o, "Failed to cancel multipart upload: %v", err)
			}
		}
	}()

	// Upload the chunks
	remaining := size
	position := int64(0)
	for remaining > 0 {
		n := int64(chunkSize)
		if remaining < n {
			n = remaining
		}
		seg := fs.NewRepeatableReader(io.LimitReader(in, n))
		fs.Debugf(o, "Uploading segment %d/%d size %d", position, size, n)
		err = o.uploadFragment(uploadURL, position, size, seg, n)
		if err != nil {
			return err
		}
		remaining -= n
		position += n
	}

	return nil
}

// Update the object with the contents of the io.Reader, modTime and size
//
// The new object may have been created if an error is returned
func (o *Object) Update(in io.Reader, src fs.ObjectInfo, options ...fs.OpenOption) (err error) {
	o.fs.tokenRenewer.Start()
	defer o.fs.tokenRenewer.Stop()

	size := src.Size()
	modTime := src.ModTime()

	var info *api.Item
	if size <= int64(uploadCutoff) {
		// This is for less than 100 MB of content
		var resp *http.Response
		opts := rest.Opts{
			Method:        "PUT",
			Path:          "/root:/" + pathEscape(o.srvPath()) + ":/content",
			ContentLength: &size,
			Body:          in,
		}
		// for go1.8 (see release notes) we must nil the Body if we want a
		// "Content-Length: 0" header which onedrive requires for all files.
		if size == 0 {
			opts.Body = nil
		}
		err = o.fs.pacer.CallNoRetry(func() (bool, error) {
			resp, err = o.fs.srv.CallJSON(&opts, nil, &info)
			return shouldRetry(resp, err)
		})
		if err != nil {
			return err
		}
		err = o.setMetaData(info)
	} else {
		err = o.uploadMultipart(in, size)
	}
	if err != nil {
		return err
	}
	// Set the mod time now and read metadata
	info, err = o.setModTime(modTime)
	if err != nil {
		return err
	}
	return o.setMetaData(info)
}

// Remove an object
func (o *Object) Remove() error {
	return o.fs.deleteObject(o.id)
}

// MimeType of an Object if known, "" otherwise
func (o *Object) MimeType() string {
	return o.mimeType
}

// Check the interfaces are satisfied
var (
	_ fs.Fs     = (*Fs)(nil)
	_ fs.Purger = (*Fs)(nil)
	_ fs.Copier = (*Fs)(nil)
	_ fs.Mover  = (*Fs)(nil)
	// _ fs.DirMover = (*Fs)(nil)
	_ fs.DirCacheFlusher = (*Fs)(nil)
	_ fs.Object          = (*Object)(nil)
	_ fs.MimeTyper       = &Object{}
)<|MERGE_RESOLUTION|>--- conflicted
+++ resolved
@@ -307,19 +307,16 @@
 		pacer:      pacer.New().SetMinSleep(minSleep).SetMaxSleep(maxSleep).SetDecayConstant(decayConstant),
 		isBusiness: resourceURL != "",
 	}
-<<<<<<< HEAD
 
 	// OneDrive for business doesn't support mime types properly
 	// so we disable it until resolved
 	// https://github.com/OneDrive/onedrive-api-docs/issues/643
-	f.features = (&fs.Features{CaseInsensitive: true, ReadMimeType: !f.isBusiness}).Fill(f)
-=======
 	f.features = (&fs.Features{
 		CaseInsensitive:         true,
-		ReadMimeType:            true,
+		ReadMimeType:            !f.isBusiness,
 		CanHaveEmptyDirectories: true,
 	}).Fill(f)
->>>>>>> 58f7b4ed
+
 	f.srv.SetErrorHandler(errorHandler)
 
 	// Renew the token in the background
