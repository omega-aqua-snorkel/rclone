name: Docker release build

on:
  release:
    types: [published]

jobs:
    build:
        if: github.repository == 'rclone/rclone'
        runs-on: ubuntu-latest
        name: Build image job
        steps:
            - name: Checkout master
              uses: actions/checkout@v2
              with:
                fetch-depth: 0
            - name: Get actual patch version
              id: actual_patch_version
              run: echo ::set-output name=ACTUAL_PATCH_VERSION::$(echo $GITHUB_REF | cut -d / -f 3 | sed 's/v//g')
            - name: Get actual minor version
              id: actual_minor_version
              run: echo ::set-output name=ACTUAL_MINOR_VERSION::$(echo $GITHUB_REF | cut -d / -f 3 | sed 's/v//g' | cut -d "." -f 1,2)
            - name: Get actual major version
              id: actual_major_version
              run: echo ::set-output name=ACTUAL_MAJOR_VERSION::$(echo $GITHUB_REF | cut -d / -f 3 | sed 's/v//g' | cut -d "." -f 1)
            - name: Build and publish image
              uses: ilteoood/docker_buildx@1.1.0
              with:
                tag: latest,${{ steps.actual_patch_version.outputs.ACTUAL_PATCH_VERSION }},${{ steps.actual_minor_version.outputs.ACTUAL_MINOR_VERSION }},${{ steps.actual_major_version.outputs.ACTUAL_MAJOR_VERSION }}
                imageName: rclone/rclone
                platform: linux/amd64,linux/386,linux/arm64,linux/arm/v7
                publish: true
                dockerHubUser: ${{ secrets.DOCKER_HUB_USER }}
                dockerHubPassword: ${{ secrets.DOCKER_HUB_PASSWORD }}

    build_docker_volume_plugin:
        if: github.repository == 'rclone/rclone'
        needs: build
        runs-on: ubuntu-latest
        name: Build docker plugin job
        steps:
            - name: Checkout master
              uses: actions/checkout@v2
              with:
                fetch-depth: 0
            - name: Build and publish docker plugin
              shell: bash
              run: |
<<<<<<< HEAD
                GITHUB_REF=${{ github.ref }}

                PLUGIN_IMAGE_USER=rclone
                PLUGIN_IMAGE_NAME=docker-volume-rclone
                PLUGIN_IMAGE_TAG=${GITHUB_REF#refs/tags/}

                echo "PLUGIN_IMAGE_USER=${PLUGIN_IMAGE_USER}" >> $GITHUB_ENV
                echo "PLUGIN_IMAGE_NAME=${PLUGIN_IMAGE_NAME}" >> $GITHUB_ENV
                echo "PLUGIN_IMAGE_TAG=${PLUGIN_IMAGE_TAG}" >> $GITHUB_ENV
            - name: Build image
              shell: bash
              run: |
                make docker-plugin
            - name: Push image
              shell: bash
              run: |
                docker login -u ${{ secrets.DOCKER_HUB_USER }} -p ${{ secrets.DOCKER_HUB_PASSWORD }}
                PLUGIN_IMAGE_TAG=latest make docker-plugin
                make docker-plugin
=======
                VER=${GITHUB_REF#refs/tags/}
                PLUGIN_USER=rclone
                docker login --username ${{ secrets.DOCKER_HUB_USER }} \
                             --password-stdin <<< "${{ secrets.DOCKER_HUB_PASSWORD }}"
                for PLUGIN_ARCH in amd64 arm64 arm/v7 ;do
                    export PLUGIN_USER PLUGIN_ARCH
                    make docker-plugin PLUGIN_TAG=${PLUGIN_ARCH/\//-}
                    make docker-plugin PLUGIN_TAG=${PLUGIN_ARCH/\//-}-${VER#v}
                done
>>>>>>> 0aacb6c7
<|MERGE_RESOLUTION|>--- conflicted
+++ resolved
@@ -46,27 +46,6 @@
             - name: Build and publish docker plugin
               shell: bash
               run: |
-<<<<<<< HEAD
-                GITHUB_REF=${{ github.ref }}
-
-                PLUGIN_IMAGE_USER=rclone
-                PLUGIN_IMAGE_NAME=docker-volume-rclone
-                PLUGIN_IMAGE_TAG=${GITHUB_REF#refs/tags/}
-
-                echo "PLUGIN_IMAGE_USER=${PLUGIN_IMAGE_USER}" >> $GITHUB_ENV
-                echo "PLUGIN_IMAGE_NAME=${PLUGIN_IMAGE_NAME}" >> $GITHUB_ENV
-                echo "PLUGIN_IMAGE_TAG=${PLUGIN_IMAGE_TAG}" >> $GITHUB_ENV
-            - name: Build image
-              shell: bash
-              run: |
-                make docker-plugin
-            - name: Push image
-              shell: bash
-              run: |
-                docker login -u ${{ secrets.DOCKER_HUB_USER }} -p ${{ secrets.DOCKER_HUB_PASSWORD }}
-                PLUGIN_IMAGE_TAG=latest make docker-plugin
-                make docker-plugin
-=======
                 VER=${GITHUB_REF#refs/tags/}
                 PLUGIN_USER=rclone
                 docker login --username ${{ secrets.DOCKER_HUB_USER }} \
@@ -75,5 +54,4 @@
                     export PLUGIN_USER PLUGIN_ARCH
                     make docker-plugin PLUGIN_TAG=${PLUGIN_ARCH/\//-}
                     make docker-plugin PLUGIN_TAG=${PLUGIN_ARCH/\//-}-${VER#v}
-                done
->>>>>>> 0aacb6c7
+                done